--- conflicted
+++ resolved
@@ -63,10 +63,7 @@
         valueAsCal.setTimeZone(TimeZone.getTimeZone(LONDON_TIMEZONE));
         return valueAsCal.toInstant();
     }
-<<<<<<< HEAD
 
-=======
->>>>>>> 15b7f1b3
     /**
      * Process date value from HL7.
      * @param hl7Date HAPI DT date
@@ -161,5 +158,4 @@
         hl7iter.setIgnoreComments(true);
         return hl7iter;
     }
-
 }