--- conflicted
+++ resolved
@@ -90,10 +90,7 @@
         // will be replaced if there is an evn segment
         msg.setRecordedDateTime(patientInfoHl7.getMessageTimestamp());
         if (patientInfoHl7.pv1SegmentExists()) {
-<<<<<<< HEAD
-=======
             // will we want demographics to be included in lab messages too?
->>>>>>> 05d244a8
             msg.setFullLocationString(Hl7Value.buildFromHl7(patientInfoHl7.getFullLocationString()));
             msg.setPreviousLocationString(Hl7Value.buildFromHl7(patientInfoHl7.getPreviousLocation()));
             try {
