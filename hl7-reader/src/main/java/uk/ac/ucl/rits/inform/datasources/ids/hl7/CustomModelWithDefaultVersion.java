package uk.ac.ucl.rits.inform.datasources.ids.hl7;

import ca.uhn.hl7v2.HL7Exception;
import ca.uhn.hl7v2.Version;
import ca.uhn.hl7v2.model.Group;
import ca.uhn.hl7v2.model.Message;
import ca.uhn.hl7v2.parser.CustomModelClassFactory;

/**
 * Allows custom HL7 models to be used, while also setting a canonical HL7 version.
 */
public class CustomModelWithDefaultVersion extends CustomModelClassFactory {
    private String customVersion;

    /**
<<<<<<< HEAD
     * Default model constructor.
     * @param customPackageForModels Custom package for model.
     * @param canonicalVersion Version of model.
     * @throws IllegalArgumentException if model version is not known.
=======
     * Create custom model factory with default hl7 version.
     * @param customPackageForModels package reference for custom models
     * @param canonicalVersion       default version for hl7 parsing
>>>>>>> a094f8f4
     */
    public CustomModelWithDefaultVersion(String customPackageForModels, String canonicalVersion) {
        super(customPackageForModels);
        if (canonicalVersion == null || !Version.supportsVersion(canonicalVersion)) {
            throw new IllegalArgumentException("Unknown version: " + canonicalVersion);
        }
        this.customVersion = canonicalVersion;
    }

    @Override
    public Class<? extends Message> getMessageClass(String name, String version, boolean isExplicit) throws HL7Exception {
        return super.getMessageClass(name, this.customVersion, isExplicit);
    }

    @Override
    public Class<? extends Group> getGroupClass(String name, String version) throws HL7Exception {
        return super.getGroupClass(name, this.customVersion);
    }

}<|MERGE_RESOLUTION|>--- conflicted
+++ resolved
@@ -13,16 +13,9 @@
     private String customVersion;
 
     /**
-<<<<<<< HEAD
-     * Default model constructor.
-     * @param customPackageForModels Custom package for model.
-     * @param canonicalVersion Version of model.
-     * @throws IllegalArgumentException if model version is not known.
-=======
      * Create custom model factory with default hl7 version.
      * @param customPackageForModels package reference for custom models
      * @param canonicalVersion       default version for hl7 parsing
->>>>>>> a094f8f4
      */
     public CustomModelWithDefaultVersion(String customPackageForModels, String canonicalVersion) {
         super(customPackageForModels);
