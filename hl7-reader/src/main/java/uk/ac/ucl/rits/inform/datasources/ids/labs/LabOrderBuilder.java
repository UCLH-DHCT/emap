--- conflicted
+++ resolved
@@ -172,10 +172,6 @@
     }
 
     /**
-<<<<<<< HEAD
-     * Populate order temporal information from single instant.
-     * @param time Single time to set all order temporal information from
-=======
      * Get the visit number from the PV1 segment, falling back to the PID if that is empty.
      * Winpath ORR messages can have no PV1 segment but store the encounter in the PID.
      * @param patientHl7 patient information
@@ -191,10 +187,8 @@
     }
 
     /**
-     * Populate order information from OBR segment (ABL 90 Flex).
-     * @param obr OBR
-     * @throws DataTypeException if HAPI does
->>>>>>> 41757f78
+     * Populate order temporal information from single instant.
+     * @param time Single time to set all order temporal information from
      */
     void setOrderTemporalInformation(Instant time) {
         msg.setSampleReceivedTime(InterchangeValue.buildFromHl7(time));
