--- conflicted
+++ resolved
@@ -25,11 +25,8 @@
 import org.springframework.stereotype.Component;
 import org.springframework.transaction.annotation.Transactional;
 import uk.ac.ucl.rits.inform.datasources.ids.exceptions.Hl7InconsistencyException;
-<<<<<<< HEAD
-=======
 import uk.ac.ucl.rits.inform.datasources.ids.exceptions.Hl7MessageNotImplementedException;
 import uk.ac.ucl.rits.inform.datasources.ids.exceptions.ReachedEndException;
->>>>>>> 4617394a
 import uk.ac.ucl.rits.inform.datasources.idstables.IdsMaster;
 import uk.ac.ucl.rits.inform.interchange.EmapOperationMessage;
 import uk.ac.ucl.rits.inform.interchange.messaging.Publisher;
@@ -62,13 +59,9 @@
     private boolean idsEmptyOnInit;
 
     /**
-<<<<<<< HEAD
-     * @param idsCfgXml   injected param
-=======
      * @param idsCfgXml injected param
      * @param defaultStartDatetime the start date to use if no progress has been previously recorded in the DB
      * @param endDatetime the datetime to finish processing messages, regardless of previous progress
->>>>>>> 4617394a
      * @param environment injected param
      */
     public IdsOperations(
