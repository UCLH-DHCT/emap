<project xmlns="http://maven.apache.org/POM/4.0.0"
         xmlns:xsi="http://www.w3.org/2001/XMLSchema-instance"
         xsi:schemaLocation="http://maven.apache.org/POM/4.0.0 http://maven.apache.org/maven-v4_0_0.xsd">
  <modelVersion>4.0.0</modelVersion>
  <groupId>uk.ac.ucl.rits.inform</groupId>
  <artifactId>HL7Processor</artifactId>
  <packaging>jar</packaging>
  <version>2.3</version>
  <name>HL7Processor</name>
  <url>http://maven.apache.org</url>

  <properties>
    <project.build.sourceEncoding>UTF-8</project.build.sourceEncoding>
    <maven.compiler.source>11</maven.compiler.source>
    <maven.compiler.target>11</maven.compiler.target>
    <checkstyle.version>8.32</checkstyle.version>
    <checkstyle.plugin.version>3.1.1</checkstyle.plugin.version>
<<<<<<< HEAD
    <emap-interchange.version>2.2</emap-interchange.version>
    <!-- manually pin log4j version to avoid log4shell exploit -->
    <log4j2.version>2.17.0</log4j2.version>
=======
    <emap-interchange.version>2.3</emap-interchange.version>
>>>>>>> 248d8d60
  </properties>

  <profiles>
    <profile>
      <id>hl7source</id>
      <properties>
        <spring.boot.mainclass>uk.ac.ucl.rits.inform.datasources.ids.AppHl7</spring.boot.mainclass>
      </properties>
    </profile>
  </profiles>

  <parent>
    <groupId>org.springframework.boot</groupId>
    <artifactId>spring-boot-starter-parent</artifactId>
    <version>(2.3.3, 2.4)</version>
  </parent>

  <dependencies>
    <dependency>
      <groupId>uk.ac.ucl.rits.inform</groupId>
      <artifactId>emap-interchange</artifactId>
      <version>${emap-interchange.version}</version>
    </dependency>
    <dependency>
      <groupId>uk.ac.ucl.rits.inform</groupId>
      <artifactId>emap-interchange</artifactId>
      <version>${emap-interchange.version}</version>
      <type>test-jar</type>
      <scope>test</scope>
    </dependency>

    <dependency>
      <groupId>org.springframework.boot</groupId>
      <artifactId>spring-boot-starter-data-jpa</artifactId>
    </dependency>

    <dependency>
      <groupId>org.springframework.boot</groupId>
      <artifactId>spring-boot-starter-test</artifactId>
      <scope>test</scope>
      <exclusions>
          <exclusion>
              <groupId>org.junit.vintage</groupId>
              <artifactId>junit-vintage-engine</artifactId>
          </exclusion>
      </exclusions>
    </dependency>

    <dependency>
      <groupId>com.h2database</groupId>
      <artifactId>h2</artifactId>
      <scope>test</scope>
    </dependency>

    <dependency>
      <groupId>org.springframework.boot</groupId>
      <artifactId>spring-boot-starter</artifactId>
    </dependency>

    <dependency>
      <groupId>ca.uhn.hapi</groupId>
      <artifactId>hapi-base</artifactId>
      <version>2.3</version>
    </dependency>

    <dependency>
      <groupId>ca.uhn.hapi</groupId>
      <artifactId>hapi-structures-v26</artifactId>
      <version>2.3</version>
    </dependency>

    <dependency>
      <groupId>org.apache.commons</groupId>
      <artifactId>commons-lang3</artifactId>
    </dependency>

    <dependency>
      <groupId>org.postgresql</groupId>
      <artifactId>postgresql</artifactId>
    </dependency>

    <dependency>
      <groupId>org.hibernate</groupId>
      <artifactId>hibernate-c3p0</artifactId>
    </dependency>

    <dependency>
      <groupId>org.junit.jupiter</groupId>
      <artifactId>junit-jupiter-engine</artifactId>
      <scope>test</scope>
    </dependency>

    <dependency>
      <groupId>org.springframework.amqp</groupId>
      <artifactId>spring-rabbit</artifactId>
    </dependency>

    <dependency>
      <groupId>com.fasterxml.jackson.core</groupId>
      <artifactId>jackson-databind</artifactId>
    </dependency>

    <dependency>
      <groupId>com.fasterxml.jackson.core</groupId>
      <artifactId>jackson-annotations</artifactId>
    </dependency>

    <dependency>
      <groupId>com.fasterxml.jackson.datatype</groupId>
      <artifactId>jackson-datatype-jsr310</artifactId>
    </dependency>
    <dependency>
      <groupId>com.fasterxml.jackson.dataformat</groupId>
      <artifactId>jackson-dataformat-csv</artifactId>
    </dependency>
    <dependency>
      <groupId>com.fasterxml.jackson.dataformat</groupId>
      <artifactId>jackson-dataformat-yaml</artifactId>
      <version>2.10.4</version>
      <scope>test</scope>
    </dependency>

  </dependencies>

  <build>
    <finalName>HL7Processor</finalName>
    <plugins>
      <plugin>
        <groupId>org.springframework.boot</groupId>
        <artifactId>spring-boot-maven-plugin</artifactId>
      </plugin>
      <plugin>
        <groupId>com.github.spotbugs</groupId>
        <artifactId>spotbugs-maven-plugin</artifactId>
        <version>3.1.8</version>
        <dependencies>
          <!-- overwrite dependency on spotbugs if you want to specify the
            version of spotbugs -->
          <dependency>
            <groupId>com.github.spotbugs</groupId>
            <artifactId>spotbugs</artifactId>
            <version>3.1.9</version>
          </dependency>
        </dependencies>
      </plugin>
      <plugin>
        <groupId>org.apache.maven.plugins</groupId>
        <artifactId>maven-surefire-plugin</artifactId>
        <configuration>
          <useSystemClassLoader>false</useSystemClassLoader>
        </configuration>
      </plugin>
      <plugin>
        <!-- Checkstyle plugin -->
        <groupId>org.apache.maven.plugins</groupId>
        <artifactId>maven-checkstyle-plugin</artifactId>
        <version>${checkstyle.plugin.version}</version>
        <configuration>
          <configLocation>inform-checker.xml</configLocation>
          <encoding>UTF-8</encoding>
          <consoleOutput>true</consoleOutput>
          <failsOnError>true</failsOnError>
          <linkXRef>false</linkXRef>
        </configuration>
        <dependencies>
          <dependency>
            <groupId>com.puppycrawl.tools</groupId>
            <artifactId>checkstyle</artifactId>
            <version>${checkstyle.version}</version>
          </dependency>
        </dependencies>
        <executions>
          <execution>
            <id>validate</id>
            <phase>validate</phase>
            <goals>
              <goal>check</goal>
            </goals>
          </execution>
        </executions>
      </plugin>
      <!-- plugin to download dependencies, mvn dependencies:go-offline doesn't exclude artifacts/groups correctly -->
      <plugin>
        <groupId>de.qaware.maven</groupId>
        <artifactId>go-offline-maven-plugin</artifactId>
        <version>1.2.8</version>
        <configuration>
          <dynamicDependencies>
            <DynamicDependency>
              <groupId>uk.ac.ucl.rits.inform</groupId>
              <artifactId>emap-interchange</artifactId>
              <version>${emap-interchange.version}</version>
              <repositoryType>MAIN</repositoryType>
            </DynamicDependency>
          </dynamicDependencies>
        </configuration>
      </plugin>
    </plugins>
    <pluginManagement>
      <plugins>
        <!-- Allows for compiler errors to be reported during github actions. -->
        <plugin>
          <artifactId>maven-compiler-plugin</artifactId>
          <configuration>
            <forceJavacCompilerUse>true</forceJavacCompilerUse>
          </configuration>
        </plugin>
        <!--This plugin's configuration is used to store Eclipse m2e settings
        only. It has no influence on the Maven build itself. -->
        <plugin>
          <groupId>org.eclipse.m2e</groupId>
          <artifactId>lifecycle-mapping</artifactId>
          <version>1.0.0</version>
          <configuration>
            <lifecycleMappingMetadata>
              <pluginExecutions>
                <pluginExecution>
                  <pluginExecutionFilter>
                    <groupId>
                      org.apache.maven.plugins
                    </groupId>
                    <artifactId>
                      maven-checkstyle-plugin
                    </artifactId>
                    <versionRange>
                      [3.0.0,)
                    </versionRange>
                    <goals>
                      <goal>check</goal>
                    </goals>
                  </pluginExecutionFilter>
                  <action>
                    <ignore></ignore>
                  </action>
                </pluginExecution>
              </pluginExecutions>
            </lifecycleMappingMetadata>
          </configuration>
        </plugin>
      </plugins>
    </pluginManagement>
  </build>
</project><|MERGE_RESOLUTION|>--- conflicted
+++ resolved
@@ -15,13 +15,9 @@
     <maven.compiler.target>11</maven.compiler.target>
     <checkstyle.version>8.32</checkstyle.version>
     <checkstyle.plugin.version>3.1.1</checkstyle.plugin.version>
-<<<<<<< HEAD
-    <emap-interchange.version>2.2</emap-interchange.version>
+    <emap-interchange.version>2.3</emap-interchange.version>
     <!-- manually pin log4j version to avoid log4shell exploit -->
     <log4j2.version>2.17.0</log4j2.version>
-=======
-    <emap-interchange.version>2.3</emap-interchange.version>
->>>>>>> 248d8d60
   </properties>
 
   <profiles>
