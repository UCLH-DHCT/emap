# Java Maven CircleCI 2.0 configuration file
#
# Check https://circleci.com/docs/2.0/language-java/ for more details
#
version: 2
jobs:
  compile:
    docker:
      # specify the version you desire here
      - image: circleci/openjdk:8-jdk
      
      # Specify service dependencies here if necessary
      # CircleCI maintains a library of pre-built images
      # documented at https://circleci.com/docs/2.0/circleci-images/
      # - image: circleci/postgres:9.4

    working_directory: ~/repo

    environment:
      # Customize the JVM maximum heap limit
      MAVEN_OPTS: -Xmx3200m
    
    steps:
      - checkout

      - run:
<<<<<<< HEAD
          command: |
              git clone git@github.com:inform-health-informatics/Inform-DB.git
              cd Inform-DB
              git checkout more_demo
              mvn install -Dmaven.test.skip=true
=======
          name: a merge PR
          command: |
            if [[ -n "${CIRCLE_PR_NUMBER}" ]]; then
              git fetch origin +refs/pull/$CIRCLE_PR_NUMBER/merge:pr/$CIRCLE_PR_NUMBER/merge
              git checkout -qf pr/$CIRCLE_PR_NUMBER/merge
            fi

      # Download and cache dependencies
      - restore_cache:
          keys:
          - v1-dependencies-{{ checksum "HL7Processor/pom.xml" }}
          # fallback to using the latest cache if no exact match is found
          - v1-dependencies-
>>>>>>> e3652c8b

      - run:
          command: |
             cd HL7Processor
             mvn dependency:go-offline

<<<<<<< HEAD
      - run:
          command: |
             cd HL7Processor
             TZ="Europe/London" mvn -Dspring.profiles.active=test integration-test
             TZ="America/Chicago" mvn -Dspring.profiles.active=test integration-test
=======
      - save_cache:
          paths:
            - ~/.m2
          key: v1-dependencies-{{ checksum "HL7Processor/pom.xml" }}
        
      # run tests!
      - run:
          command: |
             cd HL7Processor
             mvn integration-test   #mvn integration-test

  # Following the example given at 
  # https://circleci.com/blog/deploying-documentation-to-github-pages-with-continuous-integration/
  docs-build:
    docker:
      - image: circleci/openjdk:8-jdk
    working_directory: ~/repo
    steps:
      - checkout
      - run:
          name: Build docs
          command: cd HL7Processor && mkdir -p HL7Processor/target/site/apidocs && mvn javadoc:javadoc
      - persist_to_workspace:
          root: HL7Processor/target/site/apidocs
          paths: .

  docs-deploy:
    docker:
      - image: node:8.10.0
    steps:
      - checkout
      - attach_workspace:
          at: HL7Processor/target/site/apidocs
      - run:
          name: Install and configure dependencies
          command: |
            npm install -g --silent gh-pages@2.0.1
            git config user.email "ci-build@ucl.ac.uk"
            git config user.name "ci-build"
      - add_ssh_keys:
          # NB CircleCI adding ssh key error - see this post: 
          # https://discuss.circleci.com/t/cant-add-an-ssh-key-in-ssh-permissions/26344/3
          fingerprints:
            - "b7:8e:62:38:9f:d7:32:d3:85:21:24:2d:1e:23:30:39"
           # - "d8:fa:9c:19:e2:ba:a0:1d:a6:95:31:1a:22:95:54:52"
           # - "ef:03:7c:0c:d9:45:d0:17:df:84:32:65:a4:aa:a5:46"
           #- "ee:f4:37:fc:e6:3a:6c:78:79:fe:bc:e8:94:e6:d6:2f"
           #- "07:8a:e8:b5:b7:0b:f3:fa:8d:eb:9d:91:8b:eb:95:d7"

      - run:
          name: Deploy docs to gh-pages branch
          command: |
            ls ~/.ssh
            gh-pages --message "[skip ci] Updates" -d HL7Processor/target/site/apidocs -u "ci-build <ci-build@ucl.ac.uk>"  # -s '{*.html,*.css,*.txt,*.js,uk/**}'


workflows:
  version: 2
  build:
    jobs:
      - compile
      - docs-build
      - docs-deploy:
          requires:
            - compile
            - docs-build
          filters:
            branches:
              only: master
>>>>>>> e3652c8b
<|MERGE_RESOLUTION|>--- conflicted
+++ resolved
@@ -24,107 +24,18 @@
       - checkout
 
       - run:
-<<<<<<< HEAD
           command: |
               git clone git@github.com:inform-health-informatics/Inform-DB.git
               cd Inform-DB
               git checkout more_demo
               mvn install -Dmaven.test.skip=true
-=======
-          name: a merge PR
-          command: |
-            if [[ -n "${CIRCLE_PR_NUMBER}" ]]; then
-              git fetch origin +refs/pull/$CIRCLE_PR_NUMBER/merge:pr/$CIRCLE_PR_NUMBER/merge
-              git checkout -qf pr/$CIRCLE_PR_NUMBER/merge
-            fi
-
-      # Download and cache dependencies
-      - restore_cache:
-          keys:
-          - v1-dependencies-{{ checksum "HL7Processor/pom.xml" }}
-          # fallback to using the latest cache if no exact match is found
-          - v1-dependencies-
->>>>>>> e3652c8b
-
       - run:
           command: |
              cd HL7Processor
              mvn dependency:go-offline
 
-<<<<<<< HEAD
       - run:
           command: |
              cd HL7Processor
              TZ="Europe/London" mvn -Dspring.profiles.active=test integration-test
-             TZ="America/Chicago" mvn -Dspring.profiles.active=test integration-test
-=======
-      - save_cache:
-          paths:
-            - ~/.m2
-          key: v1-dependencies-{{ checksum "HL7Processor/pom.xml" }}
-        
-      # run tests!
-      - run:
-          command: |
-             cd HL7Processor
-             mvn integration-test   #mvn integration-test
-
-  # Following the example given at 
-  # https://circleci.com/blog/deploying-documentation-to-github-pages-with-continuous-integration/
-  docs-build:
-    docker:
-      - image: circleci/openjdk:8-jdk
-    working_directory: ~/repo
-    steps:
-      - checkout
-      - run:
-          name: Build docs
-          command: cd HL7Processor && mkdir -p HL7Processor/target/site/apidocs && mvn javadoc:javadoc
-      - persist_to_workspace:
-          root: HL7Processor/target/site/apidocs
-          paths: .
-
-  docs-deploy:
-    docker:
-      - image: node:8.10.0
-    steps:
-      - checkout
-      - attach_workspace:
-          at: HL7Processor/target/site/apidocs
-      - run:
-          name: Install and configure dependencies
-          command: |
-            npm install -g --silent gh-pages@2.0.1
-            git config user.email "ci-build@ucl.ac.uk"
-            git config user.name "ci-build"
-      - add_ssh_keys:
-          # NB CircleCI adding ssh key error - see this post: 
-          # https://discuss.circleci.com/t/cant-add-an-ssh-key-in-ssh-permissions/26344/3
-          fingerprints:
-            - "b7:8e:62:38:9f:d7:32:d3:85:21:24:2d:1e:23:30:39"
-           # - "d8:fa:9c:19:e2:ba:a0:1d:a6:95:31:1a:22:95:54:52"
-           # - "ef:03:7c:0c:d9:45:d0:17:df:84:32:65:a4:aa:a5:46"
-           #- "ee:f4:37:fc:e6:3a:6c:78:79:fe:bc:e8:94:e6:d6:2f"
-           #- "07:8a:e8:b5:b7:0b:f3:fa:8d:eb:9d:91:8b:eb:95:d7"
-
-      - run:
-          name: Deploy docs to gh-pages branch
-          command: |
-            ls ~/.ssh
-            gh-pages --message "[skip ci] Updates" -d HL7Processor/target/site/apidocs -u "ci-build <ci-build@ucl.ac.uk>"  # -s '{*.html,*.css,*.txt,*.js,uk/**}'
-
-
-workflows:
-  version: 2
-  build:
-    jobs:
-      - compile
-      - docs-build
-      - docs-deploy:
-          requires:
-            - compile
-            - docs-build
-          filters:
-            branches:
-              only: master
->>>>>>> e3652c8b
+             TZ="America/Chicago" mvn -Dspring.profiles.active=test integration-test