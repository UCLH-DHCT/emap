--- conflicted
+++ resolved
@@ -126,18 +126,10 @@
      * @param mrn             patient ID
      * @param addedDatetime   when patient state has been added
      */
-<<<<<<< HEAD
-    public PatientCondition(ConditionType conditionTypeId, Mrn mrn, Instant addedDateTime) {
-        this.conditionTypeId = conditionTypeId;
-        this.mrnId = mrn;
-        this.addedDateTime = addedDateTime;
-=======
-    public PatientCondition(Long internalId, ConditionType conditionTypeId, Mrn mrn, Instant addedDatetime) {
+    public PatientCondition(ConditionType conditionTypeId, Mrn mrn, Instant addedDatetime) {
         this.conditionTypeId = conditionTypeId;
         this.mrnId = mrn;
         this.addedDatetime = addedDatetime;
-        this.internalId = internalId;
->>>>>>> 9c6186b4
     }
 
     /**
