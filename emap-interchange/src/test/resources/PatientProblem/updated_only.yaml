- "@class": "uk.ac.ucl.rits.inform.interchange.PatientProblem"
  sourceSystem: "clarity"
  sourceMessageId: "1"
  updatedDateTime: "2019-06-09T01:00:05Z"
  mrn: "8DcEwvqa8Q3"
  problemCode: "M54.9"
  problemName:
    "@class": "uk.ac.ucl.rits.inform.interchange.InterchangeValue"
    status: "SAVE"
<<<<<<< HEAD
    value:  "Multiple Myeloma"
=======
    value:  "Backache"
>>>>>>> 1b11a2fe
  epicProblemId:
    "@class": "uk.ac.ucl.rits.inform.interchange.InterchangeValue"
    status: "SAVE"
    value: 1
  status:
    "@class": "uk.ac.ucl.rits.inform.interchange.InterchangeValue"
    status: "SAVE"
    value: "Resolved"
  problemAdded: "2019-06-02T10:31:05Z"
  problemResolved:
    "@class": "uk.ac.ucl.rits.inform.interchange.InterchangeValue"
    status: "SAVE"
    value: "2019-06-08T14:22:01Z"
  problemOnset:
    "@class": "uk.ac.ucl.rits.inform.interchange.InterchangeValue"
    status: "SAVE"
    value: "2019-03-05"
  visitNumber:
    "@class": "uk.ac.ucl.rits.inform.interchange.InterchangeValue"
    status: "SAVE"
    value: "1234"<|MERGE_RESOLUTION|>--- conflicted
+++ resolved
@@ -7,11 +7,7 @@
   problemName:
     "@class": "uk.ac.ucl.rits.inform.interchange.InterchangeValue"
     status: "SAVE"
-<<<<<<< HEAD
-    value:  "Multiple Myeloma"
-=======
     value:  "Backache"
->>>>>>> 1b11a2fe
   epicProblemId:
     "@class": "uk.ac.ucl.rits.inform.interchange.InterchangeValue"
     status: "SAVE"
