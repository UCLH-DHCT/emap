--- conflicted
+++ resolved
@@ -7,11 +7,7 @@
   problemName:
     "@class": "uk.ac.ucl.rits.inform.interchange.InterchangeValue"
     status: "SAVE"
-<<<<<<< HEAD
-    value:  "Multiple Myeloma"
-=======
     value:  "Backache"
->>>>>>> f0d52b58
   epicProblemId:
     "@class": "uk.ac.ucl.rits.inform.interchange.InterchangeValue"
     status: "SAVE"
