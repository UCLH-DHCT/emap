"@class": "uk.ac.ucl.rits.inform.interchange.adt.CancelDischargePatient"
recordedDateTime: "2013-02-11T10:01:52Z"
eventReasonCode: "ADT_EVENT"
operatorId: "U999999"
visitNumber: "123412341234"
nhsNumber: "9999999999"
sourceSystem: "EPIC"
mrn: "40800000"
admitSource:
  "@class": "uk.ac.ucl.rits.inform.interchange.Hl7Value"
  status: "SAVE"
  value: "19"
currentBed:
  "@class": "uk.ac.ucl.rits.inform.interchange.Hl7Value"
  status: "SAVE"
  value: "BY02-17"
currentRoomCode:
  "@class": "uk.ac.ucl.rits.inform.interchange.Hl7Value"
  status: "SAVE"
  value: "T11E BY02"
currentWardCode:
  "@class": "uk.ac.ucl.rits.inform.interchange.Hl7Value"
  status: "SAVE"
  value: "T11E"
fullLocationString:
  "@class": "uk.ac.ucl.rits.inform.interchange.Hl7Value"
  status: "SAVE"
  value: "T11E^T11E BY02^BY02-17"
hospitalService:
  "@class": "uk.ac.ucl.rits.inform.interchange.Hl7Value"
  status: "SAVE"
  value: "35276"
<<<<<<< HEAD
=======
patientBirthDate:
  "@class": "uk.ac.ucl.rits.inform.interchange.Hl7Value"
  status: "IGNORE"
  value: null
>>>>>>> 3301e533
patientClass:
  "@class": "uk.ac.ucl.rits.inform.interchange.Hl7Value"
  status: "SAVE"
  value: "INPATIENT"
patientIsAlive:
  "@class": "uk.ac.ucl.rits.inform.interchange.Hl7Value"
  status: "SAVE"
  value: true
patientFamilyName:
  "@class": "uk.ac.ucl.rits.inform.interchange.Hl7Value"
  status: "SAVE"
  value: "AGBTESTD"
patientFullName:
  "@class": "uk.ac.ucl.rits.inform.interchange.Hl7Value"
  status: "SAVE"
  value: "MRS Satesta null AGBTESTD"
patientGivenName:
  "@class": "uk.ac.ucl.rits.inform.interchange.Hl7Value"
  status: "SAVE"
  value: "Satesta"
patientReligion:
  "@class": "uk.ac.ucl.rits.inform.interchange.Hl7Value"
  status: "SAVE"
  value: "2A"
patientSex:
  "@class": "uk.ac.ucl.rits.inform.interchange.Hl7Value"
  status: "SAVE"
  value: "F"
patientTitle:
  "@class": "uk.ac.ucl.rits.inform.interchange.Hl7Value"
  status: "SAVE"
  value: "MRS"
patientZipOrPostalCode:
  "@class": "uk.ac.ucl.rits.inform.interchange.Hl7Value"
  status: "SAVE"
  value: "T5 1TT"<|MERGE_RESOLUTION|>--- conflicted
+++ resolved
@@ -30,13 +30,10 @@
   "@class": "uk.ac.ucl.rits.inform.interchange.Hl7Value"
   status: "SAVE"
   value: "35276"
-<<<<<<< HEAD
-=======
 patientBirthDate:
   "@class": "uk.ac.ucl.rits.inform.interchange.Hl7Value"
   status: "IGNORE"
   value: null
->>>>>>> 3301e533
 patientClass:
   "@class": "uk.ac.ucl.rits.inform.interchange.Hl7Value"
   status: "SAVE"
