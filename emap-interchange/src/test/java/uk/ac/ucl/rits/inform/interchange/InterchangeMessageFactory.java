package uk.ac.ucl.rits.inform.interchange;

import com.fasterxml.jackson.core.type.TypeReference;
import com.fasterxml.jackson.databind.ObjectMapper;
import com.fasterxml.jackson.databind.ObjectReader;
import com.fasterxml.jackson.dataformat.yaml.YAMLFactory;
import org.springframework.lang.Nullable;
import uk.ac.ucl.rits.inform.interchange.adt.AdtMessage;
import uk.ac.ucl.rits.inform.interchange.lab.ClimbSequenceMsg;
import uk.ac.ucl.rits.inform.interchange.lab.LabIsolateMsg;
import uk.ac.ucl.rits.inform.interchange.lab.LabOrderMsg;
import uk.ac.ucl.rits.inform.interchange.lab.LabResultMsg;
import uk.ac.ucl.rits.inform.interchange.visit_observations.Flowsheet;
import uk.ac.ucl.rits.inform.interchange.visit_observations.FlowsheetMetadata;

import java.io.IOException;
import java.io.InputStream;
import java.time.Instant;
import java.util.ArrayList;
import java.util.List;

/**
 * Builds interchange messages from yaml files.
 * Allows for easier setup for integration testing in hl7 sources and emap star
 */
public class InterchangeMessageFactory {
    private final ObjectMapper mapper;

    public InterchangeMessageFactory() {
        mapper = new ObjectMapper(new YAMLFactory());
        // Finds modules so instants can be parsed correctly
        mapper.findAndRegisterModules();
    }

    /**
     * Builds an ADT message from yaml file.
     * @param fileName filename within test resources/AdtMessages
     * @return ADT message
     * @throws IOException if files don't exist
     */
    public <T extends AdtMessage> T getAdtMessage(final String fileName) throws IOException {
        String resourcePath = "/AdtMessages/" + fileName;
        InputStream inputStream = getClass().getResourceAsStream(resourcePath);

        return mapper.readValue(inputStream, new TypeReference<>() {});
    }


    /**
     * @param fileName filename within the ConsultRequest folder
     * @return consult message
     * @throws IOException if the file doesn't exist
     */
    public ConsultRequest getConsult(final String fileName) throws IOException {
        InputStream inputStream = getClass().getResourceAsStream(String.format("/ConsultRequest/%s", fileName));
        return mapper.readValue(inputStream, new TypeReference<>() {});
    }

    /**
     * @param fileName filename within the ConsultMetadata folder
     * @return consult message
     * @throws IOException if the file doesn't exist
     */
    public ConsultMetadata getConsultMetadata(final String fileName) throws IOException {
        InputStream inputStream = getClass().getResourceAsStream(String.format("/ConsultMetadata/%s", fileName));
        return mapper.readValue(inputStream, new TypeReference<>() {});
    }
    /**
     * @param fileName filename within the AdvancedDecisions messages folder
     * @return advanced decision message
     * @throws IOException if the file doesn't exist
     */
    public AdvanceDecisionMessage getAdvanceDecision(final String fileName) throws IOException {
        InputStream inputStream = getClass().getResourceAsStream(String.format("/AdvanceDecision/%s", fileName));
        return mapper.readValue(inputStream, new TypeReference<>() {});
    }


    /**
     * Builds lab orders from yaml file given, overriding default values for lab orders and lab results
     * @param fileName            filename in test resources/LabOrders,
     *                            defaults are '{file_stem}_order_defaults.yaml' and '{file_stem}_order_defaults.yaml'
     *                            sensitivity defaults are '{file_stem}_sens_order_defaults.yaml' and '{file_stem}_sens_order_defaults.yaml'
     * @param sourceMessagePrefix message prefix
     * @return List of lab orders deserialised from the files
     * @throws IOException if files don't exist
     */
    public List<LabOrderMsg> getLabOrders(final String fileName, final String sourceMessagePrefix) throws IOException {
        String resourcePath = "/LabOrders/" + fileName;
        InputStream inputStream = getClass().getResourceAsStream(resourcePath);
        List<LabOrderMsg> labOrderMsgs = mapper.readValue(inputStream, new TypeReference<>() {});
        int count = 1;
        for (LabOrderMsg order : labOrderMsgs) {
            String sourceMessageId = sourceMessagePrefix + "_" + String.format("%02d", count);
            updateLabOrderAndResults(order, sourceMessageId, resourcePath.replace(".yaml", ""));
            updateLabIsolates(order, resourcePath.replace(".yaml", "_micro"));
            count++;
        }

        return labOrderMsgs;
    }

    /**
     * Get lab order from single oru_r01 yaml file.
     * @param filePath filepath from lab orders
     * @return Lab order message
     * @throws IOException if files don't exist
     */
    public LabOrderMsg getLabOrder(final String filePath) throws IOException {
        String resourcePath = String.format("/LabOrders/%s", filePath);
        InputStream inputStream = getClass().getResourceAsStream(resourcePath);
        return mapper.readValue(inputStream, new TypeReference<>() {});
    }

    public List<PatientInfection> getPatientInfections(final String fileName) throws IOException {
        String resourcePath = "/PatientInfection/" + fileName;
        InputStream inputStream = getClass().getResourceAsStream(resourcePath);
        return mapper.readValue(inputStream, new TypeReference<>() {});
    }

<<<<<<< HEAD
    public List<PatientAllergy> getPatientAllergies(final String fileName) throws IOException {
        String resourcePath = "/PatientAllergies/" + fileName;
=======
    public List<PatientProblem> getPatientProblems(final String fileName) throws IOException {
        String resourcePath = "/PatientProblem/" + fileName;
>>>>>>> a8efde61
        InputStream inputStream = getClass().getResourceAsStream(resourcePath);
        return mapper.readValue(inputStream, new TypeReference<>() {});
    }

<<<<<<< HEAD

=======
>>>>>>> a8efde61
    /**
     * Build flowsheet metadata expected data from specified file.
     * @param fileName the file from which to build the data
     * @return the data as expected Interchange messages
     * @throws IOException if reading failed
     */
    public List<FlowsheetMetadata> getFlowsheetMetadata(final String fileName) throws IOException {
        List<FlowsheetMetadata> flowsheetMetadata = new ArrayList<>();
        String resourcePath = "/FlowsheetMetadata/" + fileName;
        InputStream inputStream = getClass().getResourceAsStream(resourcePath);
        flowsheetMetadata = mapper.readValue(inputStream, new TypeReference<>() {});
        return flowsheetMetadata;
    }

    /**
     * Build location metadata expected data from specified file.
     * @param fileName the file from which to build the data
     * @return the data as expected Interchange message
     * @throws IOException if reading failed
     */
    public LocationMetadata getLocationMetadata(final String fileName) throws IOException {
        String resourcePath = "/LocationMetadata/" + fileName;
        InputStream inputStream = getClass().getResourceAsStream(resourcePath);
        return mapper.readValue(inputStream, new TypeReference<>() {});
    }

    /**
     * Builds Flowsheets from yaml file given, overriding default values from '{file_stem}_defaults.yaml'
     * @param fileName            yaml filename in test resources/Flowsheets, default values from '{file_stem}_defaults.yaml'
     * @param sourceMessagePrefix message prefix
     * @return List of Flowsheets
     * @throws IOException if files don't exist
     */
    public List<Flowsheet> getFlowsheets(final String fileName, final String sourceMessagePrefix) throws IOException {
        String resourcePath = "/Flowsheets/" + fileName;
        InputStream inputStream = getClass().getResourceAsStream(resourcePath);
        List<Flowsheet> flowsheets = mapper.readValue(inputStream, new TypeReference<>() {});
        int count = 1;
        for (Flowsheet flowsheet : flowsheets) {
            String sourceMessageId = sourceMessagePrefix + "$" + String.format("%02d", count);
            flowsheet.setSourceMessageId(sourceMessageId);

            // update order with yaml data
            ObjectReader orderReader = mapper.readerForUpdating(flowsheet);
            String orderDefaultPath = resourcePath.replace(".yaml", "_defaults.yaml");
            orderReader.readValue(getClass().getResourceAsStream(orderDefaultPath));

            count++;
        }
        return flowsheets;
    }

    /**
     * Utility wrapper for calling updateLabResults without updating the resultTime or epicCareOrderNumber.
     * @param results            lab results to update
     * @param resourcePathPrefix prefix in the form '{directory}/{file_stem}'
     * @throws IOException if files don't exist
     */
    private void updateLabResults(Iterable<LabResultMsg> results, final String resourcePathPrefix) throws IOException {
        updateLabResults(results, resourcePathPrefix, null, null);
    }

    /**
     * Update all of lab results from yaml file
     * @param results             lab results to update
     * @param resourcePathPrefix  prefix in the form '{directory}/{file_stem}'
     * @param resultTime          optional result time to add
     * @param epicCareOrderNumber optional epic care order number to add
     * @throws IOException if files don't exist
     */
    private void updateLabResults(Iterable<LabResultMsg> results, final String resourcePathPrefix,
                                  @Nullable Instant resultTime, @Nullable String epicCareOrderNumber)
            throws IOException {
        String resultDefaultPath = resourcePathPrefix + "_result_defaults.yaml";
        for (LabResultMsg result : results) {
            // update the epic order number and result time if either are set
            if (epicCareOrderNumber != null || resultTime != null) {
                result.setEpicCareOrderNumber(epicCareOrderNumber);
                result.setResultTime(resultTime);
            }

            // update result with yaml data
            ObjectReader resultReader = mapper.readerForUpdating(result);
            resultReader.readValue(getClass().getResourceAsStream(resultDefaultPath));
        }
    }

    /**
     * Update a lab order and its lab results from yaml defaults files
     * @param order              lab order
     * @param sourceMessageId    messageId
     * @param resourcePathPrefix prefix in the form '{directory}/{file_stem}'
     * @throws IOException if files don't exist
     */
    private void updateLabOrderAndResults(LabOrderMsg order, final String sourceMessageId, final String resourcePathPrefix) throws IOException {
        order.setSourceMessageId(sourceMessageId);
        // update order with yaml data
        ObjectReader orderReader = mapper.readerForUpdating(order);
        String orderDefaultPath = resourcePathPrefix + "_order_defaults.yaml";
        order = orderReader.readValue(getClass().getResourceAsStream(orderDefaultPath));
        String epicOrderNumber = order.getEpicCareOrderNumber().isSave() ? order.getEpicCareOrderNumber().get() : null;
        updateLabResults(order.getLabResultMsgs(), resourcePathPrefix, order.getStatusChangeTime(), epicOrderNumber);

    }

    /**
     * If a lab order's results has isolates, update the sensitivity with default values
     * @param order        lab order
     * @param resourcePath resource path in form '{directory}/{file_stem}_micro_'
     * @throws IOException if file doesn't exist
     */
    private void updateLabIsolates(LabOrderMsg order, final String resourcePath) throws IOException {
        for (LabResultMsg result : order.getLabResultMsgs()) {
            updateLabIsolateAndSensitivities(result.getLabIsolate(), resourcePath);
        }
    }

    /**
     * Update a lab order and its lab results from yaml defaults files
     * @param isolateMsg         lab isolate message
     * @param resourcePathPrefix prefix in the form '{directory}/{file_stem}'
     * @throws IOException if files don't exist
     */
    private void updateLabIsolateAndSensitivities(LabIsolateMsg isolateMsg, final String resourcePathPrefix) throws IOException {
        if (isolateMsg == null) {
            return;
        }
        // update order with yaml data
        ObjectReader orderReader = mapper.readerForUpdating(isolateMsg);
        String isolateDefaultPath = resourcePathPrefix + "_isolate_defaults.yaml";
        isolateMsg = orderReader.readValue(getClass().getResourceAsStream(isolateDefaultPath));
        updateLabResults(isolateMsg.getSensitivities(), resourcePathPrefix);
    }

    public LabOrderMsg buildLabOrderOverridingDefaults(String defaultsFile, String overridingFile) throws IOException {
        String defaultsPath = String.format("/LabOrders/%s", defaultsFile);
        String overridingPath = String.format("/LabOrders/%s", overridingFile);
        InputStream inputStream = getClass().getResourceAsStream(defaultsPath);
        LabOrderMsg defaults = mapper.readValue(inputStream, new TypeReference<>() {});
        ObjectReader orderReader = mapper.readerForUpdating(defaults);

        return orderReader.readValue(getClass().getResourceAsStream(overridingPath));
    }

    /**
     * Build location metadata expected data from specified file.
     * @param fileName the file from which to build the data
     * @return the data as expected Interchange message
     * @throws IOException if reading failed
     */
    public ClimbSequenceMsg getClimbSequenceMsg(final String fileName) throws IOException {
        String resourcePath = "/ClimbSequenceMsg/" + fileName;
        InputStream inputStream = getClass().getResourceAsStream(resourcePath);
        return mapper.readValue(inputStream, new TypeReference<ClimbSequenceMsg>() {});
    }

}<|MERGE_RESOLUTION|>--- conflicted
+++ resolved
@@ -118,21 +118,19 @@
         return mapper.readValue(inputStream, new TypeReference<>() {});
     }
 
-<<<<<<< HEAD
+    public List<PatientProblem> getPatientProblems(final String fileName) throws IOException {
+        String resourcePath = "/PatientProblem/" + fileName;
+        InputStream inputStream = getClass().getResourceAsStream(resourcePath);
+        return mapper.readValue(inputStream, new TypeReference<>() {});
+    }
+
     public List<PatientAllergy> getPatientAllergies(final String fileName) throws IOException {
         String resourcePath = "/PatientAllergies/" + fileName;
-=======
-    public List<PatientProblem> getPatientProblems(final String fileName) throws IOException {
-        String resourcePath = "/PatientProblem/" + fileName;
->>>>>>> a8efde61
-        InputStream inputStream = getClass().getResourceAsStream(resourcePath);
-        return mapper.readValue(inputStream, new TypeReference<>() {});
-    }
-
-<<<<<<< HEAD
-
-=======
->>>>>>> a8efde61
+        InputStream inputStream = getClass().getResourceAsStream(resourcePath);
+        return mapper.readValue(inputStream, new TypeReference<>() {});
+    }
+
+
     /**
      * Build flowsheet metadata expected data from specified file.
      * @param fileName the file from which to build the data
