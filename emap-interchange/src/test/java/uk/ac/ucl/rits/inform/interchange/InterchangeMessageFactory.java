--- conflicted
+++ resolved
@@ -56,7 +56,6 @@
     }
 
     /**
-<<<<<<< HEAD
      * @param fileName filename within the ConsultMetadata folder
      * @return consult message
      * @throws IOException if the file doesn't exist
@@ -65,7 +64,7 @@
         InputStream inputStream = getClass().getResourceAsStream(String.format("/ConsultMetadata/%s", fileName));
         return mapper.readValue(inputStream, new TypeReference<ConsultMetadata>() {});
     }
-=======
+    /**
      * @param fileName filename within the AdvancedDecisions messages folder
      * @return advanced decision message
      * @throws IOException if the file doesn't exist
@@ -75,7 +74,6 @@
         return mapper.readValue(inputStream, new TypeReference<AdvanceDecisionMessage>() {});
     }
 
->>>>>>> 4a51917c
 
     /**
      * Builds lab orders from yaml file given, overriding default values for lab orders and lab results
