--- conflicted
+++ resolved
@@ -11,12 +11,8 @@
 
 /**
  * Swap two patients' locations.
-<<<<<<< HEAD
- * Contains information about two patients locations.
-=======
  * Contains information about two patients locations that should be swapped.
  * From looking at epic messages, only applies to open messages and always has admission date time.
->>>>>>> 0a8f5a2b
  * HL7 messages: A17
  */
 @Data
@@ -29,12 +25,8 @@
     private String otherMrn;
     private String otherNhsNumber;
     private String otherVisitNumber;
-<<<<<<< HEAD
-    private Hl7Value<String> otherLocation = Hl7Value.unknown();
-=======
     private Hl7Value<String> otherFullLocationString = Hl7Value.unknown();
     private Hl7Value<Instant> otherAdmissionDateTime;
->>>>>>> 0a8f5a2b
 
     @Override
     public void processMessage(EmapOperationMessageProcessor processor) throws EmapOperationMessageProcessingException {
