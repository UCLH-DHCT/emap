--- conflicted
+++ resolved
@@ -48,21 +48,7 @@
     /**
      * Unique Id for a condition, e.g. problem list id in clarity.
      */
-<<<<<<< HEAD
-    private InterchangeValue<Long> epicConditionId = InterchangeValue.unknown();
-
-    /**
-     * Status of a condition
-     */
-    private InterchangeValue<String> status = InterchangeValue.unknown();
-
-    /**
-     * Comment about the condition
-     */
-    private InterchangeValue<String> comment = InterchangeValue.unknown();
-=======
     private InterchangeValue<Long> conditionId = InterchangeValue.unknown();
->>>>>>> 83af9c17
 
     /**
      * Onset of condition known at...
@@ -84,7 +70,11 @@
      */
     private InterchangeValue<String> comment = InterchangeValue.unknown();
 
-<<<<<<< HEAD
+    /**
+     * Effectively message type, i.e. whether to add, update or delete problem list.
+     */
+    private String action = "AD";
+
     /**
      * Subtype of a particular condition i.e. condition->infection->null, condition->allergy->drug where drug is
      * the subtype of the problem
@@ -103,6 +93,4 @@
      */
     abstract public void processMessage(EmapOperationMessageProcessor processor)
             throws EmapOperationMessageProcessingException;
-=======
->>>>>>> 83af9c17
 }