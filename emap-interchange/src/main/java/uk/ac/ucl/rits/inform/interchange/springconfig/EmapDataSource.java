package uk.ac.ucl.rits.inform.interchange.springconfig;

/**
 * All the data sources that can write into the core processor's message queue.
 *
 * @author Jeremy Stein
 */
public enum EmapDataSource {
    /**
     * The message queue from the HL7 (IDS) feed.
     */
<<<<<<< HEAD
    HL7_QUEUE("hl7Queue"),
    /**
     * The message queue from Theme Hospital.
     */
    THEME_HOSPITAL_QUEUE("themeHospitalQueue");
=======
    HL7_QUEUE("hl7Queue"), CABOODLE("caboodleQueue");
>>>>>>> f1d9879c

    private String queueName;

    /**
     * @param queueName name of the AMQP queue for this data source
     */
    EmapDataSource(String queueName) {
        this.queueName = queueName;
    }

    /**
     * @return AMQP queue name
     */
    public String getQueueName() {
        return queueName;
    }
}<|MERGE_RESOLUTION|>--- conflicted
+++ resolved
@@ -9,15 +9,11 @@
     /**
      * The message queue from the HL7 (IDS) feed.
      */
-<<<<<<< HEAD
-    HL7_QUEUE("hl7Queue"),
+    HL7_QUEUE("hl7Queue"), CABOODLE("caboodleQueue"),
     /**
      * The message queue from Theme Hospital.
      */
     THEME_HOSPITAL_QUEUE("themeHospitalQueue");
-=======
-    HL7_QUEUE("hl7Queue"), CABOODLE("caboodleQueue");
->>>>>>> f1d9879c
 
     private String queueName;
 
