package uk.ac.ucl.rits.inform.interchange;

import uk.ac.ucl.rits.inform.interchange.adt.AdtMessage;
import uk.ac.ucl.rits.inform.interchange.adt.ChangePatientIdentifiers;
import uk.ac.ucl.rits.inform.interchange.adt.DeletePersonInformation;
import uk.ac.ucl.rits.inform.interchange.adt.MergePatient;
import uk.ac.ucl.rits.inform.interchange.adt.MoveVisitInformation;
import uk.ac.ucl.rits.inform.interchange.adt.SwapLocations;
import uk.ac.ucl.rits.inform.interchange.lab.LabOrderMsg;
import uk.ac.ucl.rits.inform.interchange.visit_observations.Flowsheet;
import uk.ac.ucl.rits.inform.interchange.visit_observations.FlowsheetMetadata;

/**
 * Define the message types that an Emap processor
 * must process.
 * @author Jeremy Stein
 * @author Stef Piatek
 */
public interface EmapOperationMessageProcessor {
    /**
     * @param msg the lab order message to process
     * @throws EmapOperationMessageProcessingException if message cannot be processed
     */
    void processMessage(LabOrderMsg msg) throws EmapOperationMessageProcessingException;

    /**
     * @param msg the ADT message to process
     * @throws EmapOperationMessageProcessingException if message cannot be processed
     */
    void processMessage(AdtMessage msg) throws EmapOperationMessageProcessingException;

    /**
     * @param msg the MergeById message to process
     * @throws EmapOperationMessageProcessingException if message cannot be processed
     */
    void processMessage(MergePatient msg) throws EmapOperationMessageProcessingException;

    /**
     * @param msg the DeletePersonInformation message to process
     * @throws EmapOperationMessageProcessingException if message cannot be processed
     */
    void processMessage(DeletePersonInformation msg) throws EmapOperationMessageProcessingException;

    /**
     * @param msg the MoveVisitInformation message to process
     * @throws EmapOperationMessageProcessingException if message cannot be processed
     */
    void processMessage(MoveVisitInformation msg) throws EmapOperationMessageProcessingException;

    /**
     * @param msg the ChangePatientIdentifiers message to process
     * @throws EmapOperationMessageProcessingException if message cannot be processed
     */
    void processMessage(ChangePatientIdentifiers msg) throws EmapOperationMessageProcessingException;

    /**
     * @param msg the SwapLocations to process
     * @throws EmapOperationMessageProcessingException if the message cannot be processed
     */
    void processMessage(SwapLocations msg) throws EmapOperationMessageProcessingException;

    /**
     * @param msg the flowsheet message to process
     * @throws EmapOperationMessageProcessingException if message cannot be processed
     */
    void processMessage(Flowsheet msg) throws EmapOperationMessageProcessingException;

    /**
     * @param msg the PatientInfection message to process
     * @throws EmapOperationMessageProcessingException if message cannot be processed
     */
    void processMessage(PatientInfection msg) throws EmapOperationMessageProcessingException;

    /**
     * @param msg the FlowsheetMetadata message to process
     * @throws EmapOperationMessageProcessingException if message cannot be processed
     */
    void processMessage(FlowsheetMetadata msg) throws EmapOperationMessageProcessingException;

    /**
     * @param msg the LocationMetadata message to process
     * @throws EmapOperationMessageProcessingException if message cannot be processed
     */
    void processMessage(LocationMetadata msg) throws EmapOperationMessageProcessingException;

    /**
     * @param msg the ConsultRequest message to process
     * @throws EmapOperationMessageProcessingException if message cannot be processed
     */
    void processMessage(ConsultRequest msg) throws EmapOperationMessageProcessingException;

    /**
<<<<<<< HEAD
     * @param consultMetadata consult metadata message to process
     * @throws EmapOperationMessageProcessingException if message cannot be processed
     */
    void processMessage(ConsultMetadata consultMetadata) throws EmapOperationMessageProcessingException;
=======
     * @param msg the AdvanceDecisionMessage to process
     * @throws EmapOperationMessageProcessingException if message cannot be processed
     */
    void processMessage(AdvanceDecisionMessage msg) throws EmapOperationMessageProcessingException;
>>>>>>> 4a51917c
}<|MERGE_RESOLUTION|>--- conflicted
+++ resolved
@@ -90,15 +90,14 @@
     void processMessage(ConsultRequest msg) throws EmapOperationMessageProcessingException;
 
     /**
-<<<<<<< HEAD
      * @param consultMetadata consult metadata message to process
      * @throws EmapOperationMessageProcessingException if message cannot be processed
      */
     void processMessage(ConsultMetadata consultMetadata) throws EmapOperationMessageProcessingException;
-=======
+
+    /**
      * @param msg the AdvanceDecisionMessage to process
      * @throws EmapOperationMessageProcessingException if message cannot be processed
      */
     void processMessage(AdvanceDecisionMessage msg) throws EmapOperationMessageProcessingException;
->>>>>>> 4a51917c
 }