--- conflicted
+++ resolved
@@ -129,7 +129,7 @@
      * @param msg the LabMetadataMsg to process
      * @throws EmapOperationMessageProcessingException if message cannot be processed
      */
-<<<<<<< HEAD
+    void processMessage(LabMetadataMsg msg) throws EmapOperationMessageProcessingException;
     void processMessage(ClimbSequenceMsg msg) throws EmapOperationMessageProcessingException;
 
     /**
@@ -137,7 +137,4 @@
      * @throws EmapOperationMessageProcessingException if message cannot be processed
      */
     void processMessage(PatientAllergy msg) throws EmapOperationMessageProcessingException;
-=======
-    void processMessage(LabMetadataMsg msg) throws EmapOperationMessageProcessingException;
->>>>>>> 83af9c17
 }