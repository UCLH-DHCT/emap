package uk.ac.ucl.rits.inform.interchange;

import uk.ac.ucl.rits.inform.interchange.adt.AdtMessage;
import uk.ac.ucl.rits.inform.interchange.adt.ChangePatientIdentifiers;
import uk.ac.ucl.rits.inform.interchange.adt.DeletePersonInformation;
import uk.ac.ucl.rits.inform.interchange.adt.MergePatient;
import uk.ac.ucl.rits.inform.interchange.adt.MoveVisitInformation;
import uk.ac.ucl.rits.inform.interchange.adt.SwapLocations;
import uk.ac.ucl.rits.inform.interchange.lab.LabOrderMsg;
import uk.ac.ucl.rits.inform.interchange.visit_observations.Flowsheet;
import uk.ac.ucl.rits.inform.interchange.visit_observations.FlowsheetMetadata;

/**
 * Define the message types that an Emap processor
 * must process.
 * @author Jeremy Stein
 * @author Stef Piatek
 */
public interface EmapOperationMessageProcessor {
    /**
     * @param msg the lab order message to process
     * @throws EmapOperationMessageProcessingException if message cannot be processed
     */
    void processMessage(LabOrderMsg msg) throws EmapOperationMessageProcessingException;

    /**
     * @param msg the ADT message to process
     * @throws EmapOperationMessageProcessingException if message cannot be processed
     */
    void processMessage(AdtMessage msg) throws EmapOperationMessageProcessingException;

    /**
     * @param msg the MergeById message to process
     * @throws EmapOperationMessageProcessingException if message cannot be processed
     */
    void processMessage(MergePatient msg) throws EmapOperationMessageProcessingException;

    /**
     * @param msg the DeletePersonInformation message to process
     * @throws EmapOperationMessageProcessingException if message cannot be processed
     */
    void processMessage(DeletePersonInformation msg) throws EmapOperationMessageProcessingException;

    /**
     * @param msg the MoveVisitInformation message to process
     * @throws EmapOperationMessageProcessingException if message cannot be processed
     */
    void processMessage(MoveVisitInformation msg) throws EmapOperationMessageProcessingException;

    /**
     * @param msg the ChangePatientIdentifiers message to process
     * @throws EmapOperationMessageProcessingException if message cannot be processed
     */
    void processMessage(ChangePatientIdentifiers msg) throws EmapOperationMessageProcessingException;

    /**
     * @param msg the SwapLocations to process
     * @throws EmapOperationMessageProcessingException if the message cannot be processed
     */
    void processMessage(SwapLocations msg) throws EmapOperationMessageProcessingException;

    /**
     * @param msg the flowsheet message to process
     * @throws EmapOperationMessageProcessingException if message cannot be processed
     */
    void processMessage(Flowsheet msg) throws EmapOperationMessageProcessingException;

    /**
     * @param msg the PatientInfection message to process
     * @throws EmapOperationMessageProcessingException if message cannot be processed
     */
    void processMessage(PatientInfection msg) throws EmapOperationMessageProcessingException;

    /**
     * @param msg the FlowsheetMetadata message to process
     * @throws EmapOperationMessageProcessingException if message cannot be processed
     */
    void processMessage(FlowsheetMetadata msg) throws EmapOperationMessageProcessingException;

    /**
<<<<<<< HEAD
     * @param msg the ConsultRequest message to process
     * @throws EmapOperationMessageProcessingException if message cannot be processed
     */
    void processMessage(ConsultRequest msg) throws EmapOperationMessageProcessingException;
=======
     * @param msg the LocationMetadata message to process
     * @throws EmapOperationMessageProcessingException if message cannot be processed
     */
    void processMessage(LocationMetadata msg) throws EmapOperationMessageProcessingException;
>>>>>>> dfee697d
}<|MERGE_RESOLUTION|>--- conflicted
+++ resolved
@@ -78,15 +78,14 @@
     void processMessage(FlowsheetMetadata msg) throws EmapOperationMessageProcessingException;
 
     /**
-<<<<<<< HEAD
+     * @param msg the LocationMetadata message to process
+     * @throws EmapOperationMessageProcessingException if message cannot be processed
+     */
+    void processMessage(LocationMetadata msg) throws EmapOperationMessageProcessingException;
+
+    /**
      * @param msg the ConsultRequest message to process
      * @throws EmapOperationMessageProcessingException if message cannot be processed
      */
     void processMessage(ConsultRequest msg) throws EmapOperationMessageProcessingException;
-=======
-     * @param msg the LocationMetadata message to process
-     * @throws EmapOperationMessageProcessingException if message cannot be processed
-     */
-    void processMessage(LocationMetadata msg) throws EmapOperationMessageProcessingException;
->>>>>>> dfee697d
 }