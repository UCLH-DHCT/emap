# Glossary

## A

- <b>ATOS</b>
  
	Hospital IT Contractor
<<<<<<< HEAD
  
=======

- Audit classes

	Code used to keep track of hospital data that been corrected/deleted to allow for a complete trail of changes in an item of data to be preserved.
>>>>>>> 004704d6
## B

- Boilerplate code

	In computer programming, boilerplate code or just boilerplate are sections of code that are repeated in multiple places with little to no variation. 
	

## C

<<<<<<< HEAD
- <a id="caboodle" style="pointer-events: none"><span style="color:black"><b>Caboodle</b></span></a>
  
	Database within the hospital, which is used for reporting purposes. Updated every 24 hours with the data available
    through live streams. More recent than [Clarity](#clarity), another reporting database.
- <a id="Chronicles" style="pointer-events: none"><span style="color:black"><b>Chronicles</b></span></a>
  
	The live data store of the running [Epic application](#epic). Live chronicles is the data you interact with when 
    using Epic. Backup data of the live data is available through [Shadow-Chronicles](#shadowchron).
- <a id="clarity" style="pointer-events: none"><span style="color:black"><b> Clarity </b></span></a>
  	
	One of the databases accumulating hospital information for the purpose of reporting. Updated every 24 hours. Holds 
    data that is otherwise not available through any of the other databases, e.g. [Caboodle](#caboodle).
- <a id="csn" style="pointer-events: none"><span style="color:black"><b> CSN </b></span></a> 

	Contact Serial Number, assigned to patients arriving in the hospital. Note though that not every patient is assigned
    a CSN. All the information relevant to a patient is available through the CSN or [MRN](#mrn) of a patient.
  
=======
- Caboodle

	Hospital database
- Chronicles

	The live data store of the running Epic application. Live chronicles is the data you interact with when using Epic. Shadow chronicles is a second copy (~1-5 seconds behind) which is used to generate reports. [Technically chronicles is the name of the application used to access this data, but the data itself is also referred to by the name.]
- Clarity

	Hospital database

- Continuous integration

	need info
- CRIU

- CSN Contact Serial Number
>>>>>>> 004704d6
## D

- Debug

	add info

- Docker container

	add info

## E

<<<<<<< HEAD
- <b>EAV</b>
  
	Entity Attribute Value is a representation whereby entities are described with attributes, and these attributes are
    then further described with values. For example, a patient could be the entity with an attribute age, which could 
    have the value 56. 
- <b>ED</b>    
=======
- EAV Entity Attribute Value

- ED  Emergency Department
>>>>>>> 004704d6

- <a id="emap" style="pointer-events: none"><span style="color:black"><b>EMAP</b></span></a> 
  
	Experimental Medicine Application Platform; collects data from several reporting databases (see Caboodle and 
    Clarity) and live data streams
- <a id="epic" style="pointer-events: none"><span style="color:black"><b>EPIC</b></span></a>

	Epic systems is one of the largest providers of health information technology. Epic is a complete suite of 
    applications which can cater to all sections of the hospital and can be customised for a particular institute.

## F

## G

- getter

	Term used to refer to computer code used to retrieve types of data e.g. a function getName() would be used to retrieve the 'name' piece of data. Opposite of setter. 

## H

<<<<<<< HEAD
- <a id="hl7" style="pointer-events: none"><span style="color:black"><b>HL7</b></span></a>
=======
- HL7 Health Level 7

	A standard for exchanging information between medical applications.

	
- Hoover (in EMAP pipeline)
>>>>>>> 004704d6

	Health Level 7 International is a set of standards for sharing, intergrating, and exchanging electronic healthcare 
	information, e.g. patient or clinical staff information in a hospital. For detailed information see 
    [here](https://www.hl7.org/about/index.cfm?ref=nav).
  
- <b>Hoover</b> 

	Is the component of the [EMAP pipeline](#emap) that collects relevant data from both reporting databases 
    [Clarity](#clarity) and [Caboodle](#clarity).

- <a id="hsl" style="pointer-events: none"><span style="color:black"><b>HSL</b></span></a> 
  
	Health Service Laboratories provide the biochemistry and microbiology analysis for the hospital.

## I

- <b>IDS</b> 
  
	Immutable Data Store is the database that receives all live [HL7](#hl7) messages being sent by the Epic system. This 
    database is never changed or deleted, and thus holds a record of all live HL7 messages sent since the time point at 
    which [Epic](#epic) was turned on.
  
- <b>Indexing</b>

	A database index allows a query to efficiently retrieve data from a database. Indexes are related to specific 
    tables and consist of one or more keys.

## J

- <b>Join</b>

	A JOIN clause is used to combine rows from two or more tables, based on a related column between them, e.g. all 
    the lab results for a patient the information for which are kept in different tables in the [USD](#usd) 

## K

- <b>Key</b>

	Keys are used to establish and identify relationships between database tables and also to uniquely identify any 
    record or row of data inside a table.

## L

- Linting

	Need info

## M

<<<<<<< HEAD
- <a id="mrn" style="pointer-events: none"><span style="color:black"><b>MRN</b></span></a>

	Medical Record Number assigned to a patient arriving in the hospital. Much of the information relating to a patient
    can be retrieved by either the MRN or [CSN](#csn).
=======
- MRN Medical Record Number
>>>>>>> 004704d6

## N

## O

<<<<<<< HEAD
- <b>OMOP</b>
  
	[Observational Medical Outcomes Partnership](https://www.ohdsi.org/omop/) was a public-private partnership to inform
    the appropriate use of healthcare databases. Is now superseeded by 
    [Observational Health Data Science and Informatics](https://www.ohdsi.org/data-standardization/the-common-data-model/).
- <b>OpenEMR</b>
	
	[OpenEMR](https://github.com/openemr/openemr) is an open source medical management software.
	
=======
- OMOP Observational Medical Outcomes Partnership

	A public-private partnership established to inform the appropriate use of observational healthcare databases for studying the effects of medical products.
- OpenEMR

	An open source electronic health records and medical practice management solution.

>>>>>>> 004704d6
## P

- <a id="poc" style="pointer-events: none"><span style="color:black"><b>POC</b></span></a> 
  
	Point Of Care testing; these are tests that can done with results generated at bedside in situ. Examples include 
    basic urin analysis and glucose level monitoring. 

## Q

## R

<<<<<<< HEAD
- <b>RabbitMQ</b>
	
	[RabbitMQ](https://www.rabbitmq.com/) is a message-brokering software used in the [EMAP pipeline](#emap) to record 
    data from both the historic databases ([Caboodle](#caboodle) and [Clarity](#clarity)) and the 
    [HL7 message streams](#hl7) to propagate the data correctly chronicled to the [UDS](#uds).
  
## S
=======
- RabbitMQ

- Relationships (database)

## S

- setter

	Term used to refer to computer code used to set the value of data e.g. a function setName('my name') would be used to set the 'name' piece of data to the value 'my name'. Opposite of getter.

- Sharding

	need info

- SIP Strategic Integration Platform
	
	The SIP acts as a central controller for all electronic messaged being sent within the hospital. It routes messages from various sources (POC, HSL, Imaging) to be recorded in the appropriate databases. 
- Star

	The EMAP database that contains the processed data and can be queried by users.
>>>>>>> 004704d6

- <a id="shadowchron" style="pointer-events: none"><span style="color:black"><b>Shadow chronicles</b></span></a> 
  
	Shadow chronicles is a second copy (~1-5 seconds behind) which is used to generate reports. Strictly speaking, 
    chronicles is the name of the application used to access this data, but the data itself is also referred to by the 
    name.
  
- <a id="sip" style="pointer-events: none"><span style="color:black"><b>SIP</b></span></a> 
  
	Strategic Integration Platform acts as a central controller for all electronic messages sent within the 
    hospital. It routes messages from various sources ([POC](#poc), [HSL](#hsl), Imaging) to be recorded in the 
    appropriate databases.
  
- <a id="star" style="pointer-events: none"><span style="color:black"><b>Star</b></span></a>

	Refers to a schema and library applied to the [UDS](#uds) through which the almost real-time data of the hospital is
    available. The schema allows a consistent representation of the data from the different hospital databases and live
    streams and enables comparison.
  
## T

## U

<<<<<<< HEAD
- <b>UCLH</b>

	[UCL Hospitals NHS Foundation Trust](https://www.uclh.nhs.uk/about-us/who-we-are) oversees a number of different 
    hospitals in London, providing acute and specialist care.

- <a id="uds" style="pointer-events: none"><span style="color:black"><b>UDS</b></span></a>
	
	The User Data Store is the database produced by the [EMAP pipeline](#emap), which follows the [Star schema](#star).
=======
- UCLH UCL Hospitals NHS Foundation Trust

- UDS User Data Store

	This is the storage for the star database

- Unit tests
>>>>>>> 004704d6

	Need info
## V

## W

## X

## Y

## Z

<|MERGE_RESOLUTION|>--- conflicted
+++ resolved
@@ -1,289 +1,241 @@
-# Glossary
-
-## A
-
-- <b>ATOS</b>
-  
-	Hospital IT Contractor
-<<<<<<< HEAD
-  
-=======
-
-- Audit classes
-
-	Code used to keep track of hospital data that been corrected/deleted to allow for a complete trail of changes in an item of data to be preserved.
->>>>>>> 004704d6
-## B
-
-- Boilerplate code
-
-	In computer programming, boilerplate code or just boilerplate are sections of code that are repeated in multiple places with little to no variation. 
-	
-
-## C
-
-<<<<<<< HEAD
-- <a id="caboodle" style="pointer-events: none"><span style="color:black"><b>Caboodle</b></span></a>
-  
-	Database within the hospital, which is used for reporting purposes. Updated every 24 hours with the data available
-    through live streams. More recent than [Clarity](#clarity), another reporting database.
-- <a id="Chronicles" style="pointer-events: none"><span style="color:black"><b>Chronicles</b></span></a>
-  
-	The live data store of the running [Epic application](#epic). Live chronicles is the data you interact with when 
-    using Epic. Backup data of the live data is available through [Shadow-Chronicles](#shadowchron).
-- <a id="clarity" style="pointer-events: none"><span style="color:black"><b> Clarity </b></span></a>
-  	
-	One of the databases accumulating hospital information for the purpose of reporting. Updated every 24 hours. Holds 
-    data that is otherwise not available through any of the other databases, e.g. [Caboodle](#caboodle).
-- <a id="csn" style="pointer-events: none"><span style="color:black"><b> CSN </b></span></a> 
-
-	Contact Serial Number, assigned to patients arriving in the hospital. Note though that not every patient is assigned
-    a CSN. All the information relevant to a patient is available through the CSN or [MRN](#mrn) of a patient.
-  
-=======
-- Caboodle
-
-	Hospital database
-- Chronicles
-
-	The live data store of the running Epic application. Live chronicles is the data you interact with when using Epic. Shadow chronicles is a second copy (~1-5 seconds behind) which is used to generate reports. [Technically chronicles is the name of the application used to access this data, but the data itself is also referred to by the name.]
-- Clarity
-
-	Hospital database
-
-- Continuous integration
-
-	need info
-- CRIU
-
-- CSN Contact Serial Number
->>>>>>> 004704d6
-## D
-
-- Debug
-
-	add info
-
-- Docker container
-
-	add info
-
-## E
-
-<<<<<<< HEAD
-- <b>EAV</b>
-  
-	Entity Attribute Value is a representation whereby entities are described with attributes, and these attributes are
-    then further described with values. For example, a patient could be the entity with an attribute age, which could 
-    have the value 56. 
-- <b>ED</b>    
-=======
-- EAV Entity Attribute Value
-
-- ED  Emergency Department
->>>>>>> 004704d6
-
-- <a id="emap" style="pointer-events: none"><span style="color:black"><b>EMAP</b></span></a> 
-  
-	Experimental Medicine Application Platform; collects data from several reporting databases (see Caboodle and 
-    Clarity) and live data streams
-- <a id="epic" style="pointer-events: none"><span style="color:black"><b>EPIC</b></span></a>
-
-	Epic systems is one of the largest providers of health information technology. Epic is a complete suite of 
-    applications which can cater to all sections of the hospital and can be customised for a particular institute.
-
-## F
-
-## G
-
-- getter
-
-	Term used to refer to computer code used to retrieve types of data e.g. a function getName() would be used to retrieve the 'name' piece of data. Opposite of setter. 
-
-## H
-
-<<<<<<< HEAD
-- <a id="hl7" style="pointer-events: none"><span style="color:black"><b>HL7</b></span></a>
-=======
-- HL7 Health Level 7
-
-	A standard for exchanging information between medical applications.
-
-	
-- Hoover (in EMAP pipeline)
->>>>>>> 004704d6
-
-	Health Level 7 International is a set of standards for sharing, intergrating, and exchanging electronic healthcare 
-	information, e.g. patient or clinical staff information in a hospital. For detailed information see 
-    [here](https://www.hl7.org/about/index.cfm?ref=nav).
-  
-- <b>Hoover</b> 
-
-	Is the component of the [EMAP pipeline](#emap) that collects relevant data from both reporting databases 
-    [Clarity](#clarity) and [Caboodle](#clarity).
-
-- <a id="hsl" style="pointer-events: none"><span style="color:black"><b>HSL</b></span></a> 
-  
-	Health Service Laboratories provide the biochemistry and microbiology analysis for the hospital.
-
-## I
-
-- <b>IDS</b> 
-  
-	Immutable Data Store is the database that receives all live [HL7](#hl7) messages being sent by the Epic system. This 
-    database is never changed or deleted, and thus holds a record of all live HL7 messages sent since the time point at 
-    which [Epic](#epic) was turned on.
-  
-- <b>Indexing</b>
-
-	A database index allows a query to efficiently retrieve data from a database. Indexes are related to specific 
-    tables and consist of one or more keys.
-
-## J
-
-- <b>Join</b>
-
-	A JOIN clause is used to combine rows from two or more tables, based on a related column between them, e.g. all 
-    the lab results for a patient the information for which are kept in different tables in the [USD](#usd) 
-
-## K
-
-- <b>Key</b>
-
-	Keys are used to establish and identify relationships between database tables and also to uniquely identify any 
-    record or row of data inside a table.
-
-## L
-
-- Linting
-
-	Need info
-
-## M
-
-<<<<<<< HEAD
-- <a id="mrn" style="pointer-events: none"><span style="color:black"><b>MRN</b></span></a>
-
-	Medical Record Number assigned to a patient arriving in the hospital. Much of the information relating to a patient
-    can be retrieved by either the MRN or [CSN](#csn).
-=======
-- MRN Medical Record Number
->>>>>>> 004704d6
-
-## N
-
-## O
-
-<<<<<<< HEAD
-- <b>OMOP</b>
-  
-	[Observational Medical Outcomes Partnership](https://www.ohdsi.org/omop/) was a public-private partnership to inform
-    the appropriate use of healthcare databases. Is now superseeded by 
-    [Observational Health Data Science and Informatics](https://www.ohdsi.org/data-standardization/the-common-data-model/).
-- <b>OpenEMR</b>
-	
-	[OpenEMR](https://github.com/openemr/openemr) is an open source medical management software.
-	
-=======
-- OMOP Observational Medical Outcomes Partnership
-
-	A public-private partnership established to inform the appropriate use of observational healthcare databases for studying the effects of medical products.
-- OpenEMR
-
-	An open source electronic health records and medical practice management solution.
-
->>>>>>> 004704d6
-## P
-
-- <a id="poc" style="pointer-events: none"><span style="color:black"><b>POC</b></span></a> 
-  
-	Point Of Care testing; these are tests that can done with results generated at bedside in situ. Examples include 
-    basic urin analysis and glucose level monitoring. 
-
-## Q
-
-## R
-
-<<<<<<< HEAD
-- <b>RabbitMQ</b>
-	
-	[RabbitMQ](https://www.rabbitmq.com/) is a message-brokering software used in the [EMAP pipeline](#emap) to record 
-    data from both the historic databases ([Caboodle](#caboodle) and [Clarity](#clarity)) and the 
-    [HL7 message streams](#hl7) to propagate the data correctly chronicled to the [UDS](#uds).
-  
-## S
-=======
-- RabbitMQ
-
-- Relationships (database)
-
-## S
-
-- setter
-
-	Term used to refer to computer code used to set the value of data e.g. a function setName('my name') would be used to set the 'name' piece of data to the value 'my name'. Opposite of getter.
-
-- Sharding
-
-	need info
-
-- SIP Strategic Integration Platform
-	
-	The SIP acts as a central controller for all electronic messaged being sent within the hospital. It routes messages from various sources (POC, HSL, Imaging) to be recorded in the appropriate databases. 
-- Star
-
-	The EMAP database that contains the processed data and can be queried by users.
->>>>>>> 004704d6
-
-- <a id="shadowchron" style="pointer-events: none"><span style="color:black"><b>Shadow chronicles</b></span></a> 
-  
-	Shadow chronicles is a second copy (~1-5 seconds behind) which is used to generate reports. Strictly speaking, 
-    chronicles is the name of the application used to access this data, but the data itself is also referred to by the 
-    name.
-  
-- <a id="sip" style="pointer-events: none"><span style="color:black"><b>SIP</b></span></a> 
-  
-	Strategic Integration Platform acts as a central controller for all electronic messages sent within the 
-    hospital. It routes messages from various sources ([POC](#poc), [HSL](#hsl), Imaging) to be recorded in the 
-    appropriate databases.
-  
-- <a id="star" style="pointer-events: none"><span style="color:black"><b>Star</b></span></a>
-
-	Refers to a schema and library applied to the [UDS](#uds) through which the almost real-time data of the hospital is
-    available. The schema allows a consistent representation of the data from the different hospital databases and live
-    streams and enables comparison.
-  
-## T
-
-## U
-
-<<<<<<< HEAD
-- <b>UCLH</b>
-
-	[UCL Hospitals NHS Foundation Trust](https://www.uclh.nhs.uk/about-us/who-we-are) oversees a number of different 
-    hospitals in London, providing acute and specialist care.
-
-- <a id="uds" style="pointer-events: none"><span style="color:black"><b>UDS</b></span></a>
-	
-	The User Data Store is the database produced by the [EMAP pipeline](#emap), which follows the [Star schema](#star).
-=======
-- UCLH UCL Hospitals NHS Foundation Trust
-
-- UDS User Data Store
-
-	This is the storage for the star database
-
-- Unit tests
->>>>>>> 004704d6
-
-	Need info
-## V
-
-## W
-
-## X
-
-## Y
-
-## Z
-
+# Glossary
+
+## A
+
+- <b>ATOS</b>
+  
+	Hospital IT Contractor
+
+- Audit classes
+
+	Code used to keep track of hospital data that been corrected/deleted to allow for a complete trail of changes in an item of data to be preserved.
+  
+## B
+
+- Boilerplate code
+
+	In computer programming, boilerplate code or just boilerplate are sections of code that are repeated in multiple places with little to no variation. 
+	
+
+## C
+
+- <a id="caboodle" style="pointer-events: none"><span style="color:black"><b>Caboodle</b></span></a>
+  
+	Database within the hospital, which is used for reporting purposes. Updated every 24 hours with the data available
+    through live streams. More recent than [Clarity](#clarity), another reporting database.
+- <a id="Chronicles" style="pointer-events: none"><span style="color:black"><b>Chronicles</b></span></a>
+  
+	The live data store of the running [Epic application](#epic). Live chronicles is the data you interact with when 
+    using Epic. Backup data of the live data is available through [Shadow-Chronicles](#shadowchron).
+- <a id="clarity" style="pointer-events: none"><span style="color:black"><b> Clarity </b></span></a>
+  	
+	One of the databases accumulating hospital information for the purpose of reporting. Updated every 24 hours. Holds 
+    data that is otherwise not available through any of the other databases, e.g. [Caboodle](#caboodle).
+- <a id="csn" style="pointer-events: none"><span style="color:black"><b> CSN </b></span></a> 
+
+	Contact Serial Number, assigned to patients arriving in the hospital. Note though that not every patient is assigned
+    a CSN. All the information relevant to a patient is available through the CSN or [MRN](#mrn) of a patient.
+
+- Continuous integration  
+	need info
+- CRIU
+
+## D
+
+- Debug
+
+	add info
+
+- Docker container
+
+	add info
+
+## E
+
+- <b>EAV</b>
+  
+	Entity Attribute Value is a representation whereby entities are described with attributes, and these attributes are
+    then further described with values. For example, a patient could be the entity with an attribute age, which could 
+    have the value 56. 
+- <b>ED</b>    
+
+- ED  
+  
+	Emergency Department
+- <a id="emap" style="pointer-events: none"><span style="color:black"><b>EMAP</b></span></a> 
+  
+	Experimental Medicine Application Platform; collects data from several reporting databases (see Caboodle and 
+    Clarity) and live data streams
+- <a id="epic" style="pointer-events: none"><span style="color:black"><b>EPIC</b></span></a>
+
+	Epic systems is one of the largest providers of health information technology. Epic is a complete suite of 
+    applications which can cater to all sections of the hospital and can be customised for a particular institute.
+
+## F
+
+## G
+
+- getter
+
+	Term used to refer to computer code used to retrieve types of data e.g. a function getName() would be used to retrieve the 'name' piece of data. Opposite of setter. 
+
+## H
+
+- HL7 Health Level 7
+
+	A standard for exchanging information between medical applications.
+
+	
+- Hoover (in EMAP pipeline)
+
+- HSL Health Service Laboratories
+- <a id="hl7" style="pointer-events: none"><span style="color:black"><b>HL7</b></span></a>
+
+	Health Level 7 International is a set of standards for sharing, intergrating, and exchanging electronic healthcare 
+	information, e.g. patient or clinical staff information in a hospital. For detailed information see 
+    [here](https://www.hl7.org/about/index.cfm?ref=nav).
+  
+- <b>Hoover</b> 
+
+	Is the component of the [EMAP pipeline](#emap) that collects relevant data from both reporting databases 
+    [Clarity](#clarity) and [Caboodle](#clarity).
+
+- <a id="hsl" style="pointer-events: none"><span style="color:black"><b>HSL</b></span></a> 
+  
+	Health Service Laboratories provide the biochemistry and microbiology analysis for the hospital.
+
+## I
+
+- <b>IDS</b> 
+  
+	Immutable Data Store is the database that receives all live [HL7](#hl7) messages being sent by the Epic system. This 
+    database is never changed or deleted, and thus holds a record of all live HL7 messages sent since the time point at 
+    which [Epic](#epic) was turned on.
+  
+- <b>Indexing</b>
+
+	A database index allows a query to efficiently retrieve data from a database. Indexes are related to specific 
+    tables and consist of one or more keys.
+
+## J
+
+- <b>Join</b>
+
+	A JOIN clause is used to combine rows from two or more tables, based on a related column between them, e.g. all 
+    the lab results for a patient the information for which are kept in different tables in the [USD](#usd) 
+
+## K
+
+- <b>Key</b>
+
+	Keys are used to establish and identify relationships between database tables and also to uniquely identify any 
+    record or row of data inside a table.
+
+## L
+
+- Linting
+
+	Need info
+
+## M
+
+- <a id="mrn" style="pointer-events: none"><span style="color:black"><b>MRN</b></span></a>
+
+	Medical Record Number assigned to a patient arriving in the hospital. Much of the information relating to a patient
+    can be retrieved by either the MRN or [CSN](#csn).
+
+## N
+
+## O
+
+- OMOP Observational Medical Outcomes Partnership
+
+	A public-private partnership established to inform the appropriate use of observational healthcare databases for studying the effects of medical products.
+- OpenEMR
+
+	An open source electronic health records and medical practice management solution.
+
+- <b>OMOP</b>
+  
+	[Observational Medical Outcomes Partnership](https://www.ohdsi.org/omop/) was a public-private partnership to inform
+    the appropriate use of healthcare databases. Is now superseeded by 
+    [Observational Health Data Science and Informatics](https://www.ohdsi.org/data-standardization/the-common-data-model/).
+- <b>OpenEMR</b>
+	
+	[OpenEMR](https://github.com/openemr/openemr) is an open source medical management software.
+	
+## P
+
+- <a id="poc" style="pointer-events: none"><span style="color:black"><b>POC</b></span></a> 
+  
+	Point Of Care testing; these are tests that can done with results generated at bedside in situ. Examples include 
+    basic urin analysis and glucose level monitoring. 
+
+## Q
+
+## R
+
+- <b>RabbitMQ</b>
+	
+	[RabbitMQ](https://www.rabbitmq.com/) is a message-brokering software used in the [EMAP pipeline](#emap) to record 
+    data from both the historic databases ([Caboodle](#caboodle) and [Clarity](#clarity)) and the 
+    [HL7 message streams](#hl7) to propagate the data correctly chronicled to the [UDS](#uds).
+  
+- Relationships (database)
+
+## S
+
+- setter
+
+	Term used to refer to computer code used to set the value of data e.g. a function setName('my name') would be used to set the 'name' piece of data to the value 'my name'. Opposite of getter.
+
+- Sharding
+
+	need info
+
+- <a id="shadowchron" style="pointer-events: none"><span style="color:black"><b>Shadow chronicles</b></span></a> 
+  
+	Shadow chronicles is a second copy (~1-5 seconds behind) which is used to generate reports. Strictly speaking, 
+    chronicles is the name of the application used to access this data, but the data itself is also referred to by the 
+    name.
+  
+- <a id="sip" style="pointer-events: none"><span style="color:black"><b>SIP</b></span></a> 
+  
+	Strategic Integration Platform acts as a central controller for all electronic messages sent within the 
+    hospital. It routes messages from various sources ([POC](#poc), [HSL](#hsl), Imaging) to be recorded in the 
+    appropriate databases.
+  
+- <a id="star" style="pointer-events: none"><span style="color:black"><b>Star</b></span></a>
+
+  The EMAP database that contains the processed data and can be queried by users.
+
+	Refers to a schema and library applied to the [UDS](#uds) through which the almost real-time data of the hospital is
+    available. The schema allows a consistent representation of the data from the different hospital databases and live
+    streams and enables comparison.
+  
+## T
+
+## U
+
+- <b>UCLH</b>
+
+	[UCL Hospitals NHS Foundation Trust](https://www.uclh.nhs.uk/about-us/who-we-are) oversees a number of different 
+    hospitals in London, providing acute and specialist care.
+
+	
+
+- Unit tests
+- <a id="uds" style="pointer-events: none"><span style="color:black"><b>UDS</b></span></a>
+	
+	This is the storage space for the  [Star database](#star).
+
+## V
+
+## W
+
+## X
+
+## Y
+
+## Z
+