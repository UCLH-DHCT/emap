# Glossary

## A


- <a id="a_e">**A & E**</a>

	Accident and Emergency department in a hospital. Also know as [ED](#ed)

- <a id="adt">**ADT**</a>

	Admission, Discharge and Transfer Data.
 
- <a id="atos">**ATOS**</a>
  
	Hospital IT Contractor

- <a id="audit">**Audit classes**</a>

	Code used to keep track of hospital data that has been corrected/deleted to allow for a complete trail of changes 
    in an item of data to be preserved.
  
## B

- <a id="boiler">**Boilerplate code**</a>

	In computer programming, boilerplate code or just boilerplate are sections of code that are repeated in multiple places with little to no variation. 
	

## C

- <a id="caboodle">**Caboodle**</a>
  
	Database used by [EPIC](#epic) for reporting purposes. Updated every 24 hours with the data available
    through live streams. More processing makes data more readable than [Clarity](#clarity), another reporting database.

- <a id="chron">**Chronicles**</a>
  
	The live data store of the running [Epic application](#epic). Live chronicles is the data you interact with when 
    using Epic. A second copy of the live data is available through [Shadow-Chronicles](#shadowchron).

- <a id="ci">**Continuous Integration**</a>
    
	The practice of automating the integration of code changes from multiple contributors into a software project.

- <a id="clarity">**Clarity**</a>
  	
	
	Database used by [EPIC](#epic) the purpose of reporting. Updated every 24 hours. Holds 
    data that is otherwise not available through any of the other databases, e.g. [Caboodle](#caboodle).

- <a id="csn">**CSN**</a> 

	The Contact Serial Number, assigned to a patient on arrival at the hospital, is related to a particular visit. Within [EPIC}(#epic) many interactons are related to the patient via the CSN. Note though that not every patient is assigned
    a CSN. Information relevant to a patient is available through the CSN or [MRN](#mrn) of a patient.

- <a id="ci">**Continuous integration**</a> 
	
	An automated test pipeline that runs test code automatically when code is committed to a
	repository.

- <a id="criu">**CRIU**</a>
  
	Clinical Research Informatics Unit.

	A group within the Trust who work on trying to develop the research capability of the hospital.
	
## D

- <a id="debug">**Debugging**</a>

	Debugging tries to find where and why a particular, possibly unexpected behaviour occurs. 

- <a id="docker">**Docker container**</a>

	A [Docker](https://www.docker.com/) container image is a lightweight, standalone, executable package of software that includes everything needed to run an application.

## E

- <a id="eav">**EAV**</a>
  
	Entity Attribute Value is a representation whereby entities are described with attributes, and these attributes are
    then further described with values. For example, a patient could be the entity with an attribute age, which could 
    have the value 56. 

- <a id="ed">**ED**</a>  
  
	Emergency Department of a hospital. Also known as [A & E](#a_e).

- <a id="ehrs">**EHRS**</a>

	Electronic Health Record System

- <a id="emap">**EMAP**</a>
  
	Experimental Medicine Application Platform; collects data from several reporting databases (including [Caboodle](#caboodle) and 
    [Clarity](#clarity)) and live data streams. See [Technical Overview](./technical_overview/Technical_overview_of_EMAP.md)
	
- <a id="epic">**EPIC**</a>

	Epic systems is one of the largest providers of health information technology. Epic is a complete suite of 
    applications which can cater to all sections of the hospital and can be customised for a particular institute.

- <a id="etl">**ETL**</a>

	ETL, which stands for extract, transform and load, is a data integration process that combines data from multiple data sources into a single, consistent data store that is loaded into a data warehouse or other target system.

## F

- <a id="fk">**Flowsheets**</a>
	
	Flowsheets within hospital data refer to data taken as a measurements over a period of time.

- <a id="fk">**Foreign Key**</a>

	A foreign key is a column or group of columns in a [relational database](#db) table that provides a link between data in two tables. 
	It acts as a cross-reference between tables because it references the [primary key](#pk) of another table, thereby establishing a link between them.

## G

- <a id="get">**getter**</a>

	Term used to refer to computer code used to retrieve types of data e.g. a function getName() would be used to 
    retrieve the 'name' piece of data. Counterpart of setter. 

## H

- <a id="hic">**HIC**</a>

	Health Informatics Collaborative. The [NIHR](#nihr) HIC is a collaboration between NHS trusts, each of which has a strong relationship with a partner university. 

- <a id="hl7">**HL7**</a>

	Health Level 7 International is a set of standards for sharing, intergrating, and exchanging electronic healthcare 
	information, e.g. patient or clinical staff information in a hospital. For detailed information see 
    [here](https://www.hl7.org/about/index.cfm?ref=nav).
  
- <a id="hoov">**Hoover**</a>

	Is the component of the [EMAP pipeline](#emap) that collects relevant data from reporting databases including 
    [Clarity](#clarity) and [Caboodle](#clarity).

- <a id="hos_num">**Hospital number**</a>

	A unique identifier for an individual within a hospital. Also known as [MRN](#mrn).

- <a id="hsl">**HSL**</a>

	Health Service Laboratories provide the biochemistry and microbiology analysis for the hospital.
	Made up of a number of partners [TDL](#tdl) , [UCLH](#uclh) and the Royal Free London Trust.

## I

- <a id="icu">**ICU**</a> 

	Intensive Care Unit, a specialist hospital ward that provide treatment and monitoring for people who require life support. 


- <a id="ids">**IDS**</a> 
  
	Immutable Data Store is the database that receives all live [HL7](#hl7) messages being sent by the systems within the hospital
	e.g. Epic, WinPath, CoPath, glucose monitors etc. This 
    database is currently never deleted, and thus holds a record of all live HL7 messages sent since the time point at 
    which [Epic](#epic) was turned on.
  
- <a id="indexing">**Indexing**</a>

	A database index allows a query to efficiently retrieve data from a database. Indexes are related to specific 
    tables and consist of one or more keys.

- <a id="inttest">**Integration testing**</a>

	Testing that different modules of software are working together.

## J

- <a id="join">**Join**</a>

	A JOIN clause is used to combine rows from two or more tables, based on a related column between them, e.g. all 
    the lab results for a patient the information for which are kept in different tables in the [USD](#usd) 

## K

- <a id="key">**Key**</a>

	Keys are used to establish and identify relationships between database tables and also to uniquely identify any 
    record or row of data inside a table.

## L

- <a id="linting">**Linting**</a>

	Automatic checking of source code for errors and style problems. While there are a lot of tests that can be 
    automated, at the same time there are limitations to these automated checks.

## M

- <a id="mrn">**MRN**</a>

	Medical Record Number assigned to a patient arriving in the hospital. Also referred to as [Hospital number](#hos_num). These are the canonical internal representation of identity (as opposed to [NHS Number](#nhs_num)) which is an external identifier). MRNs try to be mapped 1:1 to real people. This is practically difficult, so while a single person may have many MRNs over the course of their life, they should most of the time only have 1 active MRN within a given Trust. Much of the information relating to a patient
    can be retrieved by either the MRN or [CSN](#csn).

## N

-  <a id="nhs">**NHS**</a>

	National Health Service

- <a id="nhs_num">**NHS Number**</a>

<<<<<<< HEAD
	Number assigned to each individual to provide a unique reference number to the individual within the NHS. If you are born in the UK this number is assigned at birth.
=======
	Number assigned to each individual to provide a unique reference number to the inividual within the NHS. If you are born in the UK this number is assigned at birth.

-  <a id="nihr">**NIHR**</a>

	[National Insistute for Health Research](https://www.nihr.ac.uk/) funds, enables and delivers world-leading health and social care research that improves people's health and wellbeing and promotes economic growth.
>>>>>>> f6bac99b

## O
	
- <a id="omop">**OMOP**</a>
  
	[Observational Medical Outcomes Partnership](https://www.ohdsi.org/omop/) was A public-private partnership 
    established to inform the appropriate use of observational healthcare databases for studying the effects of medical 
    products. Is now superseeded by 
    [Observational Health Data Science and Informatics](https://www.ohdsi.org/data-standardization/the-common-data-model/).

- <a id="openehr">**openEHR**</a>
	[openEHR](https://www.openehr.org/) is the name of a technology for e-health, consisting of open specifications, clinical models and software that can be used to create standards, and build information and interoperability solutions for healthcare.

- <a id="openemr">**OpenEMR**</a>
	
	[OpenEMR](https://github.com/openemr/openemr) is an open source electronic health records and medical practice 
    management solution.
	
## P

- <a id="poc">**POC**</a>
  
	Point Of Care testing; these are tests that can done with results generated at bedside in situ. Examples include 
    basic urine analysis and glucose level monitoring. 

- <a id="pk">**Primary Key**</a>

	A primary key is a special [relational database](#db) table column (or combination of columns) designated to uniquely identify each table record.

## Q

## R

- <a id="r">**R**</a>

	[R](https://www.r-project.org/) is a free software environment for statistical computing and graphics.

- <a id="rabbit">**RabbitMQ**</a>
	
	[RabbitMQ](https://www.rabbitmq.com/) is a message-brokering software used in the [EMAP pipeline](#emap) to buffer communications between the different services.
	(See further documentation on use of [RabbitMQ in EMAP](./technical_overview/technologies_used/RabbitMQ.md))
  
- <a id="db">**Relational database**</a>

	A relational database is a collection of data items with pre-defined relationships between them. 
	These items are organized as a set of tables with columns and rows.
	Each row in a table could be marked with a unique identifier called a [primary key](#pk), and rows among multiple tables can be made related using [foreign keys](#fk).

- <a id="db">**RSDG**</a>
  
	The UCL [Research Software Development Group](https://www.ucl.ac.uk/isd/services/research-it/research-software-development) are professional software developers with particular expertise in creating software for academic research.

## S

- <a id="set">**setter**</a>

	Term used to refer to computer code used to set the value of data e.g. a function setName('my name') would be used to set the 'name' piece of data to the value 'my name'. Counterpart of [getter](#get).

- <a id="shard">**Sharding**</a>

	Is a process of splitting a single database into smaller pieces, e.g. to spread load and therefore increase the 
    response time of the database.

- <a id="shadowchron">**Shadow chronicles**</a>
  
	Shadow chronicles is a copy (~1-5 seconds behind) which is used to generate reports. Strictly speaking, 
    chronicles is the name of the application used to access this data, but the data itself is also referred to by the 
    name.
  
- <a id="sip">**SIP**</a>
  
	Strategic Integration Platform acts as a central controller for all electronic messages sent within the 
    Trust. It routes messages from various sources ([POC](#poc), [HSL](#hsl), Imaging) to be recorded in the 
    appropriate databases.
  
- <a id="star">**Star**</a>

  The [EMAP database](#emap) that contains the processed data and can be queried by users.

## T

- <a id="tdl">**TDL**</a>

	The Doctors Laboratory provide the biochemistry and microbiology analysis for the hospital.
	Made up of a number of partners [HSL](#hsl) , [UCLH](#uclh) and the Royal Free London Trust.


- <a id="trust">**Trust**</a>
  
	NHS trusts are public sector bodies established by parliamentary order by the secretary of state for health to provide healthcare services to the [NHS](#nhs).

## U

- <a id="uclh">**UCLH**</a>

	[UCL Hospitals NHS Foundation Trust](https://www.uclh.nhs.uk/about-us/who-we-are) oversees a number of different 
    hospitals in London, providing acute and specialist care.

- <a id="unittessts">**Unit tests**</a>
	
	A method by which units of source code are individually tested for errors and corrected if necessary.
  
- <a id="uds">**UDS**</a>
	
	This is the storage space for the [Star database](#star).

## V

## W

## X

## Y

## Z
<|MERGE_RESOLUTION|>--- conflicted
+++ resolved
@@ -1,334 +1,330 @@
-# Glossary
-
-## A
-
-
-- <a id="a_e">**A & E**</a>
-
-	Accident and Emergency department in a hospital. Also know as [ED](#ed)
-
-- <a id="adt">**ADT**</a>
-
-	Admission, Discharge and Transfer Data.
- 
-- <a id="atos">**ATOS**</a>
-  
-	Hospital IT Contractor
-
-- <a id="audit">**Audit classes**</a>
-
-	Code used to keep track of hospital data that has been corrected/deleted to allow for a complete trail of changes 
-    in an item of data to be preserved.
-  
-## B
-
-- <a id="boiler">**Boilerplate code**</a>
-
-	In computer programming, boilerplate code or just boilerplate are sections of code that are repeated in multiple places with little to no variation. 
-	
-
-## C
-
-- <a id="caboodle">**Caboodle**</a>
-  
-	Database used by [EPIC](#epic) for reporting purposes. Updated every 24 hours with the data available
-    through live streams. More processing makes data more readable than [Clarity](#clarity), another reporting database.
-
-- <a id="chron">**Chronicles**</a>
-  
-	The live data store of the running [Epic application](#epic). Live chronicles is the data you interact with when 
-    using Epic. A second copy of the live data is available through [Shadow-Chronicles](#shadowchron).
-
-- <a id="ci">**Continuous Integration**</a>
-    
-	The practice of automating the integration of code changes from multiple contributors into a software project.
-
-- <a id="clarity">**Clarity**</a>
-  	
-	
-	Database used by [EPIC](#epic) the purpose of reporting. Updated every 24 hours. Holds 
-    data that is otherwise not available through any of the other databases, e.g. [Caboodle](#caboodle).
-
-- <a id="csn">**CSN**</a> 
-
-	The Contact Serial Number, assigned to a patient on arrival at the hospital, is related to a particular visit. Within [EPIC}(#epic) many interactons are related to the patient via the CSN. Note though that not every patient is assigned
-    a CSN. Information relevant to a patient is available through the CSN or [MRN](#mrn) of a patient.
-
-- <a id="ci">**Continuous integration**</a> 
-	
-	An automated test pipeline that runs test code automatically when code is committed to a
-	repository.
-
-- <a id="criu">**CRIU**</a>
-  
-	Clinical Research Informatics Unit.
-
-	A group within the Trust who work on trying to develop the research capability of the hospital.
-	
-## D
-
-- <a id="debug">**Debugging**</a>
-
-	Debugging tries to find where and why a particular, possibly unexpected behaviour occurs. 
-
-- <a id="docker">**Docker container**</a>
-
-	A [Docker](https://www.docker.com/) container image is a lightweight, standalone, executable package of software that includes everything needed to run an application.
-
-## E
-
-- <a id="eav">**EAV**</a>
-  
-	Entity Attribute Value is a representation whereby entities are described with attributes, and these attributes are
-    then further described with values. For example, a patient could be the entity with an attribute age, which could 
-    have the value 56. 
-
-- <a id="ed">**ED**</a>  
-  
-	Emergency Department of a hospital. Also known as [A & E](#a_e).
-
-- <a id="ehrs">**EHRS**</a>
-
-	Electronic Health Record System
-
-- <a id="emap">**EMAP**</a>
-  
-	Experimental Medicine Application Platform; collects data from several reporting databases (including [Caboodle](#caboodle) and 
-    [Clarity](#clarity)) and live data streams. See [Technical Overview](./technical_overview/Technical_overview_of_EMAP.md)
-	
-- <a id="epic">**EPIC**</a>
-
-	Epic systems is one of the largest providers of health information technology. Epic is a complete suite of 
-    applications which can cater to all sections of the hospital and can be customised for a particular institute.
-
-- <a id="etl">**ETL**</a>
-
-	ETL, which stands for extract, transform and load, is a data integration process that combines data from multiple data sources into a single, consistent data store that is loaded into a data warehouse or other target system.
-
-## F
-
-- <a id="fk">**Flowsheets**</a>
-	
-	Flowsheets within hospital data refer to data taken as a measurements over a period of time.
-
-- <a id="fk">**Foreign Key**</a>
-
-	A foreign key is a column or group of columns in a [relational database](#db) table that provides a link between data in two tables. 
-	It acts as a cross-reference between tables because it references the [primary key](#pk) of another table, thereby establishing a link between them.
-
-## G
-
-- <a id="get">**getter**</a>
-
-	Term used to refer to computer code used to retrieve types of data e.g. a function getName() would be used to 
-    retrieve the 'name' piece of data. Counterpart of setter. 
-
-## H
-
-- <a id="hic">**HIC**</a>
-
-	Health Informatics Collaborative. The [NIHR](#nihr) HIC is a collaboration between NHS trusts, each of which has a strong relationship with a partner university. 
-
-- <a id="hl7">**HL7**</a>
-
-	Health Level 7 International is a set of standards for sharing, intergrating, and exchanging electronic healthcare 
-	information, e.g. patient or clinical staff information in a hospital. For detailed information see 
-    [here](https://www.hl7.org/about/index.cfm?ref=nav).
-  
-- <a id="hoov">**Hoover**</a>
-
-	Is the component of the [EMAP pipeline](#emap) that collects relevant data from reporting databases including 
-    [Clarity](#clarity) and [Caboodle](#clarity).
-
-- <a id="hos_num">**Hospital number**</a>
-
-	A unique identifier for an individual within a hospital. Also known as [MRN](#mrn).
-
-- <a id="hsl">**HSL**</a>
-
-	Health Service Laboratories provide the biochemistry and microbiology analysis for the hospital.
-	Made up of a number of partners [TDL](#tdl) , [UCLH](#uclh) and the Royal Free London Trust.
-
-## I
-
-- <a id="icu">**ICU**</a> 
-
-	Intensive Care Unit, a specialist hospital ward that provide treatment and monitoring for people who require life support. 
-
-
-- <a id="ids">**IDS**</a> 
-  
-	Immutable Data Store is the database that receives all live [HL7](#hl7) messages being sent by the systems within the hospital
-	e.g. Epic, WinPath, CoPath, glucose monitors etc. This 
-    database is currently never deleted, and thus holds a record of all live HL7 messages sent since the time point at 
-    which [Epic](#epic) was turned on.
-  
-- <a id="indexing">**Indexing**</a>
-
-	A database index allows a query to efficiently retrieve data from a database. Indexes are related to specific 
-    tables and consist of one or more keys.
-
-- <a id="inttest">**Integration testing**</a>
-
-	Testing that different modules of software are working together.
-
-## J
-
-- <a id="join">**Join**</a>
-
-	A JOIN clause is used to combine rows from two or more tables, based on a related column between them, e.g. all 
-    the lab results for a patient the information for which are kept in different tables in the [USD](#usd) 
-
-## K
-
-- <a id="key">**Key**</a>
-
-	Keys are used to establish and identify relationships between database tables and also to uniquely identify any 
-    record or row of data inside a table.
-
-## L
-
-- <a id="linting">**Linting**</a>
-
-	Automatic checking of source code for errors and style problems. While there are a lot of tests that can be 
-    automated, at the same time there are limitations to these automated checks.
-
-## M
-
-- <a id="mrn">**MRN**</a>
-
-	Medical Record Number assigned to a patient arriving in the hospital. Also referred to as [Hospital number](#hos_num). These are the canonical internal representation of identity (as opposed to [NHS Number](#nhs_num)) which is an external identifier). MRNs try to be mapped 1:1 to real people. This is practically difficult, so while a single person may have many MRNs over the course of their life, they should most of the time only have 1 active MRN within a given Trust. Much of the information relating to a patient
-    can be retrieved by either the MRN or [CSN](#csn).
-
-## N
-
--  <a id="nhs">**NHS**</a>
-
-	National Health Service
-
-- <a id="nhs_num">**NHS Number**</a>
-
-<<<<<<< HEAD
-	Number assigned to each individual to provide a unique reference number to the individual within the NHS. If you are born in the UK this number is assigned at birth.
-=======
-	Number assigned to each individual to provide a unique reference number to the inividual within the NHS. If you are born in the UK this number is assigned at birth.
-
--  <a id="nihr">**NIHR**</a>
-
-	[National Insistute for Health Research](https://www.nihr.ac.uk/) funds, enables and delivers world-leading health and social care research that improves people's health and wellbeing and promotes economic growth.
->>>>>>> f6bac99b
-
-## O
-	
-- <a id="omop">**OMOP**</a>
-  
-	[Observational Medical Outcomes Partnership](https://www.ohdsi.org/omop/) was A public-private partnership 
-    established to inform the appropriate use of observational healthcare databases for studying the effects of medical 
-    products. Is now superseeded by 
-    [Observational Health Data Science and Informatics](https://www.ohdsi.org/data-standardization/the-common-data-model/).
-
-- <a id="openehr">**openEHR**</a>
-	[openEHR](https://www.openehr.org/) is the name of a technology for e-health, consisting of open specifications, clinical models and software that can be used to create standards, and build information and interoperability solutions for healthcare.
-
-- <a id="openemr">**OpenEMR**</a>
-	
-	[OpenEMR](https://github.com/openemr/openemr) is an open source electronic health records and medical practice 
-    management solution.
-	
-## P
-
-- <a id="poc">**POC**</a>
-  
-	Point Of Care testing; these are tests that can done with results generated at bedside in situ. Examples include 
-    basic urine analysis and glucose level monitoring. 
-
-- <a id="pk">**Primary Key**</a>
-
-	A primary key is a special [relational database](#db) table column (or combination of columns) designated to uniquely identify each table record.
-
-## Q
-
-## R
-
-- <a id="r">**R**</a>
-
-	[R](https://www.r-project.org/) is a free software environment for statistical computing and graphics.
-
-- <a id="rabbit">**RabbitMQ**</a>
-	
-	[RabbitMQ](https://www.rabbitmq.com/) is a message-brokering software used in the [EMAP pipeline](#emap) to buffer communications between the different services.
-	(See further documentation on use of [RabbitMQ in EMAP](./technical_overview/technologies_used/RabbitMQ.md))
-  
-- <a id="db">**Relational database**</a>
-
-	A relational database is a collection of data items with pre-defined relationships between them. 
-	These items are organized as a set of tables with columns and rows.
-	Each row in a table could be marked with a unique identifier called a [primary key](#pk), and rows among multiple tables can be made related using [foreign keys](#fk).
-
-- <a id="db">**RSDG**</a>
-  
-	The UCL [Research Software Development Group](https://www.ucl.ac.uk/isd/services/research-it/research-software-development) are professional software developers with particular expertise in creating software for academic research.
-
-## S
-
-- <a id="set">**setter**</a>
-
-	Term used to refer to computer code used to set the value of data e.g. a function setName('my name') would be used to set the 'name' piece of data to the value 'my name'. Counterpart of [getter](#get).
-
-- <a id="shard">**Sharding**</a>
-
-	Is a process of splitting a single database into smaller pieces, e.g. to spread load and therefore increase the 
-    response time of the database.
-
-- <a id="shadowchron">**Shadow chronicles**</a>
-  
-	Shadow chronicles is a copy (~1-5 seconds behind) which is used to generate reports. Strictly speaking, 
-    chronicles is the name of the application used to access this data, but the data itself is also referred to by the 
-    name.
-  
-- <a id="sip">**SIP**</a>
-  
-	Strategic Integration Platform acts as a central controller for all electronic messages sent within the 
-    Trust. It routes messages from various sources ([POC](#poc), [HSL](#hsl), Imaging) to be recorded in the 
-    appropriate databases.
-  
-- <a id="star">**Star**</a>
-
-  The [EMAP database](#emap) that contains the processed data and can be queried by users.
-
-## T
-
-- <a id="tdl">**TDL**</a>
-
-	The Doctors Laboratory provide the biochemistry and microbiology analysis for the hospital.
-	Made up of a number of partners [HSL](#hsl) , [UCLH](#uclh) and the Royal Free London Trust.
-
-
-- <a id="trust">**Trust**</a>
-  
-	NHS trusts are public sector bodies established by parliamentary order by the secretary of state for health to provide healthcare services to the [NHS](#nhs).
-
-## U
-
-- <a id="uclh">**UCLH**</a>
-
-	[UCL Hospitals NHS Foundation Trust](https://www.uclh.nhs.uk/about-us/who-we-are) oversees a number of different 
-    hospitals in London, providing acute and specialist care.
-
-- <a id="unittessts">**Unit tests**</a>
-	
-	A method by which units of source code are individually tested for errors and corrected if necessary.
-  
-- <a id="uds">**UDS**</a>
-	
-	This is the storage space for the [Star database](#star).
-
-## V
-
-## W
-
-## X
-
-## Y
-
-## Z
+# Glossary
+
+## A
+
+
+- <a id="a_e">**A & E**</a>
+
+	Accident and Emergency department in a hospital. Also know as [ED](#ed)
+
+- <a id="adt">**ADT**</a>
+
+	Admission, Discharge and Transfer Data.
+ 
+- <a id="atos">**ATOS**</a>
+  
+	Hospital IT Contractor
+
+- <a id="audit">**Audit classes**</a>
+
+	Code used to keep track of hospital data that has been corrected/deleted to allow for a complete trail of changes 
+    in an item of data to be preserved.
+  
+## B
+
+- <a id="boiler">**Boilerplate code**</a>
+
+	In computer programming, boilerplate code or just boilerplate are sections of code that are repeated in multiple places with little to no variation. 
+	
+
+## C
+
+- <a id="caboodle">**Caboodle**</a>
+  
+	Database used by [EPIC](#epic) for reporting purposes. Updated every 24 hours with the data available
+    through live streams. More processing makes data more readable than [Clarity](#clarity), another reporting database.
+
+- <a id="chron">**Chronicles**</a>
+  
+	The live data store of the running [Epic application](#epic). Live chronicles is the data you interact with when 
+    using Epic. A second copy of the live data is available through [Shadow-Chronicles](#shadowchron).
+
+- <a id="ci">**Continuous Integration**</a>
+    
+	The practice of automating the integration of code changes from multiple contributors into a software project.
+
+- <a id="clarity">**Clarity**</a>
+  	
+	
+	Database used by [EPIC](#epic) the purpose of reporting. Updated every 24 hours. Holds 
+    data that is otherwise not available through any of the other databases, e.g. [Caboodle](#caboodle).
+
+- <a id="csn">**CSN**</a> 
+
+	The Contact Serial Number, assigned to a patient on arrival at the hospital, is related to a particular visit. Within [EPIC}(#epic) many interactons are related to the patient via the CSN. Note though that not every patient is assigned
+    a CSN. Information relevant to a patient is available through the CSN or [MRN](#mrn) of a patient.
+
+- <a id="ci">**Continuous integration**</a> 
+	
+	An automated test pipeline that runs test code automatically when code is committed to a
+	repository.
+
+- <a id="criu">**CRIU**</a>
+  
+	Clinical Research Informatics Unit.
+
+	A group within the Trust who work on trying to develop the research capability of the hospital.
+	
+## D
+
+- <a id="debug">**Debugging**</a>
+
+	Debugging tries to find where and why a particular, possibly unexpected behaviour occurs. 
+
+- <a id="docker">**Docker container**</a>
+
+	A [Docker](https://www.docker.com/) container image is a lightweight, standalone, executable package of software that includes everything needed to run an application.
+
+## E
+
+- <a id="eav">**EAV**</a>
+  
+	Entity Attribute Value is a representation whereby entities are described with attributes, and these attributes are
+    then further described with values. For example, a patient could be the entity with an attribute age, which could 
+    have the value 56. 
+
+- <a id="ed">**ED**</a>  
+  
+	Emergency Department of a hospital. Also known as [A & E](#a_e).
+
+- <a id="ehrs">**EHRS**</a>
+
+	Electronic Health Record System
+
+- <a id="emap">**EMAP**</a>
+  
+	Experimental Medicine Application Platform; collects data from several reporting databases (including [Caboodle](#caboodle) and 
+    [Clarity](#clarity)) and live data streams. See [Technical Overview](./technical_overview/Technical_overview_of_EMAP.md)
+	
+- <a id="epic">**EPIC**</a>
+
+	Epic systems is one of the largest providers of health information technology. Epic is a complete suite of 
+    applications which can cater to all sections of the hospital and can be customised for a particular institute.
+
+- <a id="etl">**ETL**</a>
+
+	ETL, which stands for extract, transform and load, is a data integration process that combines data from multiple data sources into a single, consistent data store that is loaded into a data warehouse or other target system.
+
+## F
+
+- <a id="fk">**Flowsheets**</a>
+	
+	Flowsheets within hospital data refer to data taken as a measurements over a period of time.
+
+- <a id="fk">**Foreign Key**</a>
+
+	A foreign key is a column or group of columns in a [relational database](#db) table that provides a link between data in two tables. 
+	It acts as a cross-reference between tables because it references the [primary key](#pk) of another table, thereby establishing a link between them.
+
+## G
+
+- <a id="get">**getter**</a>
+
+	Term used to refer to computer code used to retrieve types of data e.g. a function getName() would be used to 
+    retrieve the 'name' piece of data. Counterpart of setter. 
+
+## H
+
+- <a id="hic">**HIC**</a>
+
+	Health Informatics Collaborative. The [NIHR](#nihr) HIC is a collaboration between NHS trusts, each of which has a strong relationship with a partner university. 
+
+- <a id="hl7">**HL7**</a>
+
+	Health Level 7 International is a set of standards for sharing, intergrating, and exchanging electronic healthcare 
+	information, e.g. patient or clinical staff information in a hospital. For detailed information see 
+    [here](https://www.hl7.org/about/index.cfm?ref=nav).
+  
+- <a id="hoov">**Hoover**</a>
+
+	Is the component of the [EMAP pipeline](#emap) that collects relevant data from reporting databases including 
+    [Clarity](#clarity) and [Caboodle](#clarity).
+
+- <a id="hos_num">**Hospital number**</a>
+
+	A unique identifier for an individual within a hospital. Also known as [MRN](#mrn).
+
+- <a id="hsl">**HSL**</a>
+
+	Health Service Laboratories provide the biochemistry and microbiology analysis for the hospital.
+	Made up of a number of partners [TDL](#tdl) , [UCLH](#uclh) and the Royal Free London Trust.
+
+## I
+
+- <a id="icu">**ICU**</a> 
+
+	Intensive Care Unit, a specialist hospital ward that provide treatment and monitoring for people who require life support. 
+
+
+- <a id="ids">**IDS**</a> 
+  
+	Immutable Data Store is the database that receives all live [HL7](#hl7) messages being sent by the systems within the hospital
+	e.g. Epic, WinPath, CoPath, glucose monitors etc. This 
+    database is currently never deleted, and thus holds a record of all live HL7 messages sent since the time point at 
+    which [Epic](#epic) was turned on.
+  
+- <a id="indexing">**Indexing**</a>
+
+	A database index allows a query to efficiently retrieve data from a database. Indexes are related to specific 
+    tables and consist of one or more keys.
+
+- <a id="inttest">**Integration testing**</a>
+
+	Testing that different modules of software are working together.
+
+## J
+
+- <a id="join">**Join**</a>
+
+	A JOIN clause is used to combine rows from two or more tables, based on a related column between them, e.g. all 
+    the lab results for a patient the information for which are kept in different tables in the [USD](#usd) 
+
+## K
+
+- <a id="key">**Key**</a>
+
+	Keys are used to establish and identify relationships between database tables and also to uniquely identify any 
+    record or row of data inside a table.
+
+## L
+
+- <a id="linting">**Linting**</a>
+
+	Automatic checking of source code for errors and style problems. While there are a lot of tests that can be 
+    automated, at the same time there are limitations to these automated checks.
+
+## M
+
+- <a id="mrn">**MRN**</a>
+
+	Medical Record Number assigned to a patient arriving in the hospital. Also referred to as [Hospital number](#hos_num). These are the canonical internal representation of identity (as opposed to [NHS Number](#nhs_num)) which is an external identifier). MRNs try to be mapped 1:1 to real people. This is practically difficult, so while a single person may have many MRNs over the course of their life, they should most of the time only have 1 active MRN within a given Trust. Much of the information relating to a patient
+    can be retrieved by either the MRN or [CSN](#csn).
+
+## N
+
+-  <a id="nhs">**NHS**</a>
+
+	National Health Service
+
+- <a id="nhs_num">**NHS Number**</a>
+
+	Number assigned to each individual to provide a unique reference number to the inividual within the NHS. If you are born in the UK this number is assigned at birth.
+
+-  <a id="nihr">**NIHR**</a>
+
+	[National Insistute for Health Research](https://www.nihr.ac.uk/) funds, enables and delivers world-leading health and social care research that improves people's health and wellbeing and promotes economic growth.
+
+## O
+	
+- <a id="omop">**OMOP**</a>
+  
+	[Observational Medical Outcomes Partnership](https://www.ohdsi.org/omop/) was A public-private partnership 
+    established to inform the appropriate use of observational healthcare databases for studying the effects of medical 
+    products. Is now superseeded by 
+    [Observational Health Data Science and Informatics](https://www.ohdsi.org/data-standardization/the-common-data-model/).
+
+- <a id="openehr">**openEHR**</a>
+	[openEHR](https://www.openehr.org/) is the name of a technology for e-health, consisting of open specifications, clinical models and software that can be used to create standards, and build information and interoperability solutions for healthcare.
+
+- <a id="openemr">**OpenEMR**</a>
+	
+	[OpenEMR](https://github.com/openemr/openemr) is an open source electronic health records and medical practice 
+    management solution.
+	
+## P
+
+- <a id="poc">**POC**</a>
+  
+	Point Of Care testing; these are tests that can done with results generated at bedside in situ. Examples include 
+    basic urine analysis and glucose level monitoring. 
+
+- <a id="pk">**Primary Key**</a>
+
+	A primary key is a special [relational database](#db) table column (or combination of columns) designated to uniquely identify each table record.
+
+## Q
+
+## R
+
+- <a id="r">**R**</a>
+
+	[R](https://www.r-project.org/) is a free software environment for statistical computing and graphics.
+
+- <a id="rabbit">**RabbitMQ**</a>
+	
+	[RabbitMQ](https://www.rabbitmq.com/) is a message-brokering software used in the [EMAP pipeline](#emap) to buffer communications between the different services.
+	(See further documentation on use of [RabbitMQ in EMAP](./technical_overview/technologies_used/RabbitMQ.md))
+  
+- <a id="db">**Relational database**</a>
+
+	A relational database is a collection of data items with pre-defined relationships between them. 
+	These items are organized as a set of tables with columns and rows.
+	Each row in a table could be marked with a unique identifier called a [primary key](#pk), and rows among multiple tables can be made related using [foreign keys](#fk).
+
+- <a id="db">**RSDG**</a>
+  
+	The UCL [Research Software Development Group](https://www.ucl.ac.uk/isd/services/research-it/research-software-development) are professional software developers with particular expertise in creating software for academic research.
+
+## S
+
+- <a id="set">**setter**</a>
+
+	Term used to refer to computer code used to set the value of data e.g. a function setName('my name') would be used to set the 'name' piece of data to the value 'my name'. Counterpart of [getter](#get).
+
+- <a id="shard">**Sharding**</a>
+
+	Is a process of splitting a single database into smaller pieces, e.g. to spread load and therefore increase the 
+    response time of the database.
+
+- <a id="shadowchron">**Shadow chronicles**</a>
+  
+	Shadow chronicles is a copy (~1-5 seconds behind) which is used to generate reports. Strictly speaking, 
+    chronicles is the name of the application used to access this data, but the data itself is also referred to by the 
+    name.
+  
+- <a id="sip">**SIP**</a>
+  
+	Strategic Integration Platform acts as a central controller for all electronic messages sent within the 
+    Trust. It routes messages from various sources ([POC](#poc), [HSL](#hsl), Imaging) to be recorded in the 
+    appropriate databases.
+  
+- <a id="star">**Star**</a>
+
+  The [EMAP database](#emap) that contains the processed data and can be queried by users.
+
+## T
+
+- <a id="tdl">**TDL**</a>
+
+	The Doctors Laboratory provide the biochemistry and microbiology analysis for the hospital.
+	Made up of a number of partners [HSL](#hsl) , [UCLH](#uclh) and the Royal Free London Trust.
+
+
+- <a id="trust">**Trust**</a>
+  
+	NHS trusts are public sector bodies established by parliamentary order by the secretary of state for health to provide healthcare services to the [NHS](#nhs).
+
+## U
+
+- <a id="uclh">**UCLH**</a>
+
+	[UCL Hospitals NHS Foundation Trust](https://www.uclh.nhs.uk/about-us/who-we-are) oversees a number of different 
+    hospitals in London, providing acute and specialist care.
+
+- <a id="unittessts">**Unit tests**</a>
+	
+	A method by which units of source code are individually tested for errors and corrected if necessary.
+  
+- <a id="uds">**UDS**</a>
+	
+	This is the storage space for the [Star database](#star).
+
+## V
+
+## W
+
+## X
+
+## Y
+
+## Z