--- conflicted
+++ resolved
@@ -141,7 +141,8 @@
             }
         }
         addPresentationOrAdmissionTimeIfMissing(msg, visitState);
-        manuallySaveVisitOrAuditIfRequired(visitState, originalVisit);
+        AuditHospitalVisit audit = new AuditHospitalVisit(originalVisit, validFrom, storedFrom);
+        visitState.saveEntityOrAuditLogIfRequired(audit, hospitalVisitRepo, auditHospitalVisitRepo);
         return visitState.getEntity();
     }
 
@@ -161,12 +162,6 @@
         } else if (msg instanceof RegisterPatient && visitState.getEntity().getPresentationTime() == null) {
             addRegistrationInformation((RegisterPatient) msg, visitState);
         }
-<<<<<<< HEAD
-        AuditHospitalVisit audit = new AuditHospitalVisit(originalVisit, validFrom, storedFrom);
-        visitState.saveEntityOrAuditLogIfRequired(audit, hospitalVisitRepo, auditHospitalVisitRepo);
-        return visitState.getEntity();
-=======
->>>>>>> 8c125aca
     }
 
     /**
@@ -279,7 +274,6 @@
         }
     }
 
-
     /**
      * Move visit information from previous MRN to current MRN.
      * @param msg         MoveVisitInformation message
@@ -300,31 +294,18 @@
         Instant validFrom = msg.bestGuessAtValidFrom();
         RowState<HospitalVisit> visitState = getOrCreateHospitalVisit(
                 msg.getPreviousVisitNumber(), previousMrn, msg.getSourceSystem(), validFrom, storedFrom);
+        final HospitalVisit originalVisit = visitState.getEntity().copy();
 
         if (visitShouldBeUpdated(validFrom, msg.getSourceSystem(), visitState)) {
-            final HospitalVisit originalVisit = visitState.getEntity().copy();
             updateGenericData(msg, visitState);
             // move the encounter and MRN to the correct value
             HospitalVisit visit = visitState.getEntity();
             visitState.assignIfDifferent(msg.getPreviousVisitNumber(), visit.getEncounter(), visit::setEncounter);
             visitState.assignIfDifferent(currentMrn, visit.getMrnId(), visit::setMrnId);
-
-<<<<<<< HEAD
-        final HospitalVisit originalVisit = visitState.getEntity().copy();
-        updateGenericData(msg, visitState);
-        // move the encounter and MRN to the correct value
-        HospitalVisit visit = visitState.getEntity();
-        visitState.assignIfDifferent(msg.getPreviousVisitNumber(), visit.getEncounter(), visit::setEncounter);
-        visitState.assignIfDifferent(currentMrn, visit.getMrnId(), visit::setMrnId);
-
+        }
         AuditHospitalVisit audit = new AuditHospitalVisit(originalVisit, validFrom, storedFrom);
         visitState.saveEntityOrAuditLogIfRequired(audit, hospitalVisitRepo, auditHospitalVisitRepo);
-        return visit;
-=======
-            manuallySaveVisitOrAuditIfRequired(visitState, originalVisit);
-        }
         return visitState.getEntity();
->>>>>>> 8c125aca
     }
 
     /**
@@ -334,5 +315,4 @@
     private boolean isVisitNumberChangesAndFinalEncounterAlreadyExists(MoveVisitInformation msg) {
         return !msg.getPreviousVisitNumber().equals(msg.getVisitNumber()) && hospitalVisitRepo.findByEncounter(msg.getVisitNumber()).isPresent();
     }
-
 }