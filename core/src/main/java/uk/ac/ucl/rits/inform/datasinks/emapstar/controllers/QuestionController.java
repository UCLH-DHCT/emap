--- conflicted
+++ resolved
@@ -8,23 +8,11 @@
 import org.springframework.stereotype.Component;
 import uk.ac.ucl.rits.inform.datasinks.emapstar.RowState;
 import uk.ac.ucl.rits.inform.datasinks.emapstar.repos.QuestionRepository;
-<<<<<<< HEAD
 import uk.ac.ucl.rits.inform.datasinks.emapstar.repos.RequestAnswerAuditRepository;
 import uk.ac.ucl.rits.inform.datasinks.emapstar.repos.RequestAnswerRepository;
 import uk.ac.ucl.rits.inform.informdb.questions.Question;
 import uk.ac.ucl.rits.inform.informdb.questions.RequestAnswer;
 import uk.ac.ucl.rits.inform.informdb.questions.RequestAnswerAudit;
-=======
-import uk.ac.ucl.rits.inform.datasinks.emapstar.repos.labs.LabSampleQuestionAuditRepository;
-import uk.ac.ucl.rits.inform.datasinks.emapstar.repos.labs.LabSampleQuestionRepository;
-import uk.ac.ucl.rits.inform.informdb.Question;
-import uk.ac.ucl.rits.inform.informdb.consults.ConsultationRequest;
-import uk.ac.ucl.rits.inform.informdb.consults.ConsultationRequestQuestion;
-import uk.ac.ucl.rits.inform.informdb.consults.ConsultationRequestQuestionAudit;
-import uk.ac.ucl.rits.inform.informdb.labs.LabSample;
-import uk.ac.ucl.rits.inform.informdb.labs.LabSampleQuestion;
-import uk.ac.ucl.rits.inform.informdb.labs.LabSampleQuestionAudit;
->>>>>>> 0cd6bc4a
 
 import java.time.Instant;
 import java.util.Map;
@@ -45,7 +33,6 @@
 public class QuestionController {
     private final Logger logger = LoggerFactory.getLogger(getClass());
     private final QuestionRepository questionRepo;
-<<<<<<< HEAD
     private final RequestAnswerRepository requestAnswerRepo;
     private final RequestAnswerAuditRepository requestAnswerAuditRepo;
 
@@ -57,25 +44,6 @@
      */
     public QuestionController(QuestionRepository questionRepo, RequestAnswerRepository requestAnswerRepo,
                               RequestAnswerAuditRepository requestAnswerAuditRepo) {
-=======
-    private final LabSampleQuestionRepository labSampleQuestionRepo;
-    private final LabSampleQuestionAuditRepository labSampleQuestionAuditRepo;
-    private final ConsultationRequestQuestionRepository consultationRequestQuestionRepo;
-    private final ConsultationRequestQuestionAuditRepository consultationRequestQuestionAuditRepo;
-
-    /**
-     * @param questionRepo                         repository for Question
-     * @param labSampleQuestionRepo                repository for LabSample
-     * @param labSampleQuestionAuditRepo           repository for LabSampleQuestion
-     * @param consultationRequestQuestionRepo      repository for ConsultationRequestQuestion
-     * @param consultationRequestQuestionAuditRepo repository for ConsultationRequestAudit
-     */
-    public QuestionController(
-            QuestionRepository questionRepo,
-            LabSampleQuestionRepository labSampleQuestionRepo, LabSampleQuestionAuditRepository labSampleQuestionAuditRepo,
-            ConsultationRequestQuestionRepository consultationRequestQuestionRepo,
-            ConsultationRequestQuestionAuditRepository consultationRequestQuestionAuditRepo) {
->>>>>>> 0cd6bc4a
         this.questionRepo = questionRepo;
         this.requestAnswerRepo = requestAnswerRepo;
         this.requestAnswerAuditRepo = requestAnswerAuditRepo;
@@ -103,24 +71,16 @@
             }
             answerState.saveEntityOrAuditLogIfRequired(requestAnswerRepo, requestAnswerAuditRepo);
         }
+        questionState.saveEntityOrAuditLogIfRequired(consultationRequestQuestionRepo, consultationRequestQuestionAuditRepo);
     }
 
     /**
-<<<<<<< HEAD
      * Check whether question (based on the entire String) already exists in the respective table. If yes, return the
      * existing entity; if not, create a new entity based the relevant data.
      * @param question          Question as such.
      * @param validFrom         Time when question got changed most recently.
      * @param storedFrom        Time when star started question processing.
      * @return a specific question as stored in the question repository
-=======
-     * Update or create lab order questions.
-     * @param labSample  Lab sample question relates to.
-     * @param question   Question in relation to lab sample.
-     * @param answer     Answer in relation to lab sample question.
-     * @param validFrom  Time when lab sample question got changed most recently.
-     * @param storedFrom Time when star started lab sample question processing.
->>>>>>> 0cd6bc4a
      */
     @Cacheable(value = "question")
     public Question getOrCreateQuestion(String question, Instant validFrom, Instant storedFrom) {
@@ -136,22 +96,12 @@
      * @param storedFrom          When EMAP has started processing this entity.
      * @return a generated Question
      */
-<<<<<<< HEAD
     public Question createQuestion(String questionString, Instant validFrom,
                                                                            Instant storedFrom) {
         Question question = new Question(questionString, validFrom, storedFrom);
         logger.debug("Created new {}", question);
         questionRepo.save(question);
         return question;
-=======
-    void processConsultationRequestQuestions(Map<String, String> questionsAndAnswers, ConsultationRequest consultationRequest,
-                                             Instant validFrom, Instant storedFrom) {
-        for (Map.Entry<String, String> questionAndAnswer : questionsAndAnswers.entrySet()) {
-            Question question = getOrCreateQuestion(questionAndAnswer.getKey());
-            updateOrCreateConsultationRequestQuestion(consultationRequest, question, questionAndAnswer.getValue(),
-                    validFrom, storedFrom);
-        }
->>>>>>> 0cd6bc4a
     }
 
     /**
@@ -165,7 +115,6 @@
      * @param storedFrom        Time when star started question processing.
      * @return an answer to a question linked to a specific entity.
      */
-<<<<<<< HEAD
     public RowState<RequestAnswer, RequestAnswerAudit> getOrCreateRequestAnswer(Question question,
                                                                                 String answer, String parentTable,
                                                                                 long parentId, Instant validFrom,
@@ -204,36 +153,6 @@
             RequestAnswerAudit> answerState) {
         return (answerState.isEntityCreated() || !validFrom.isBefore(
                 answerState.getEntity().getValidFrom()));
-=======
-    private void updateOrCreateConsultationRequestQuestion(ConsultationRequest consultationRequest, Question question,
-                                                           String answer, Instant validFrom, Instant storedFrom) {
-        RowState<ConsultationRequestQuestion, ConsultationRequestQuestionAudit> questionState = consultationRequestQuestionRepo
-                .findByConsultationRequestIdAndQuestionId(consultationRequest, question)
-                .map(q -> new RowState<>(q, validFrom, storedFrom, false))
-                .orElseGet(() -> {
-                            ConsultationRequestQuestion q = new ConsultationRequestQuestion(consultationRequest,
-                                    question, validFrom, storedFrom);
-                            return new RowState<>(q, validFrom, storedFrom, true);
-                        }
-                );
-        ConsultationRequestQuestion consultationRequestQuestion = questionState.getEntity();
-
-        if (questionState.isEntityCreated() || validFrom.isAfter(consultationRequestQuestion.getValidFrom())) {
-            questionState.assignIfDifferent(answer, consultationRequestQuestion.getAnswer(), consultationRequestQuestion::setAnswer);
-        }
-        questionState.saveEntityOrAuditLogIfRequired(consultationRequestQuestionRepo, consultationRequestQuestionAuditRepo);
-    }
-
-    /**
-     * Get existing question or create and save new one.
-     * @param question question string
-     * @return Question entity
-     */
-    @Cacheable(value = "question")
-    public Question getOrCreateQuestion(String question) {
-        return questionRepo.findByQuestion(question)
-                .orElseGet(() -> questionRepo.save(new Question(question)));
->>>>>>> 0cd6bc4a
     }
 
     /**
