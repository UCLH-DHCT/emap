--- conflicted
+++ resolved
@@ -8,18 +8,12 @@
 import uk.ac.ucl.rits.inform.datasinks.emapstar.RowState;
 import uk.ac.ucl.rits.inform.datasinks.emapstar.repos.ConsultationRequestAuditRepository;
 import uk.ac.ucl.rits.inform.datasinks.emapstar.repos.ConsultationRequestRepository;
-<<<<<<< HEAD
 import uk.ac.ucl.rits.inform.datasinks.emapstar.repos.ConsultationTypeAuditRepository;
-=======
->>>>>>> 0c631d3c
 import uk.ac.ucl.rits.inform.datasinks.emapstar.repos.ConsultationTypeRepository;
 import uk.ac.ucl.rits.inform.informdb.consults.ConsultationRequest;
 import uk.ac.ucl.rits.inform.informdb.consults.ConsultationRequestAudit;
 import uk.ac.ucl.rits.inform.informdb.consults.ConsultationType;
-<<<<<<< HEAD
 import uk.ac.ucl.rits.inform.informdb.consults.ConsultationTypeAudit;
-=======
->>>>>>> 0c631d3c
 import uk.ac.ucl.rits.inform.informdb.identity.HospitalVisit;
 import uk.ac.ucl.rits.inform.interchange.ConsultMetadata;
 import uk.ac.ucl.rits.inform.interchange.ConsultRequest;
@@ -46,10 +40,7 @@
      * Setting repositories holding information on consultation requests.
      * @param consultationRequestRepo      Consultation request repo
      * @param consultationTypeRepo         Consultation request type repo
-<<<<<<< HEAD
      * @param consultationTypeAuditRepo    Audit for Consultation requests
-=======
->>>>>>> 0c631d3c
      * @param consultationRequestAuditRepo Consultation request audit type repo
      * @param questionController           Question controller for questions in relation to consultation requests
      */
@@ -94,22 +85,14 @@
      * Process consultation request message.
      * @param msg        Consultation request message
      * @param visit      Hospital visit this consultation request relates to.
-<<<<<<< HEAD
      * @param storedFrom time that the message was started to be processed by star
-=======
-     * @param storedFrom valid from in database
->>>>>>> 0c631d3c
      */
     @Transactional
     public void processMessage(final ConsultRequest msg, HospitalVisit visit, final Instant storedFrom) {
         RowState<ConsultationType, ConsultationTypeAudit> consultationState = getOrCreateType(
                 msg.getConsultationType(), msg.getStatusChangeTime(), storedFrom);
         RowState<ConsultationRequest, ConsultationRequestAudit> consultationRequest = getOrCreateConsultationRequest(
-<<<<<<< HEAD
                 msg, visit, consultationState.getEntity(), storedFrom);
-=======
-                msg, visit, consultationType, storedFrom);
->>>>>>> 0c631d3c
 
         if (consultRequestShouldBeUpdated(msg, consultationRequest)) {
             updateConsultRequest(msg, consultationRequest);
@@ -123,19 +106,14 @@
 
     /**
      * Create a new minimal consult type if it doesn't exist, if it does then return the existing entity.
-     * @param code            code for consultation type
-     * @param messageDatetime time of the message
-     * @param storedFrom      when star started processing this message
-     * @return ConsultaionType wrapped in row state
+     * @param code            Consultation type code
+     * @param messageDatetime Time that the message data was last updated
+     * @param storedFrom      When star started processing this message
+     * @return ConsultationType wrapped in row state
      */
-<<<<<<< HEAD
     @Cacheable(value = "ConsultationTypeCache", key = "#code")
     public RowState<ConsultationType, ConsultationTypeAudit> getOrCreateType(
             String code, Instant messageDatetime, Instant storedFrom) {
-=======
-    @Cacheable(value = "ConsultationTypeCache", key = "ConsultationType")
-    public ConsultationType getOrCreateConsultationRequestType(ConsultRequest msg, Instant storedFrom) {
->>>>>>> 0c631d3c
         return consultationTypeRepo
                 .findByCode(code)
                 .map(msg -> new RowState<>(msg, messageDatetime, storedFrom, false))
@@ -143,18 +121,11 @@
     }
 
     /**
-<<<<<<< HEAD
-     * Create a minimal ConsultationType entity.
-     * @param code            code for consultation type
-     * @param messageDatetime time of the message
+     * Create a minimal ConsultationType.
+     * @param code            Consultation type code
+     * @param messageDatetime Time that the message data was last updated
      * @param storedFrom      Time that emap-core started processing the message
-     * @return Consultation Type wrapped in row state
-=======
-     * Create and save a ConsultationType from the information contained in the ConsultRequest message.
-     * @param msg        Consultation request message
-     * @param storedFrom Time that emap-core started processing the message
-     * @return saved ConsultationType
->>>>>>> 0c631d3c
+     * @return ConsultationType wrapped in row state
      */
     private RowState<ConsultationType, ConsultationTypeAudit> createNewType(String code, Instant messageDatetime, Instant storedFrom) {
         ConsultationType consultationType = new ConsultationType(code, messageDatetime, storedFrom);
@@ -196,12 +167,7 @@
     }
 
     /**
-<<<<<<< HEAD
      * Should the consult request be updated (for fields that can change over time).
-=======
-     * Decides whether or not message data held in the user data storage (accessed by researchers) needs to be updated
-     * with the data held in the message that is processed.
->>>>>>> 0c631d3c
      * @param msg                 Consultation request message
      * @param consultationRequest Consultation request
      * @return true if message should be updated
