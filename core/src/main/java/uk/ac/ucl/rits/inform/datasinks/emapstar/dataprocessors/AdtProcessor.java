package uk.ac.ucl.rits.inform.datasinks.emapstar.dataprocessors;

import org.slf4j.Logger;
import org.slf4j.LoggerFactory;
import org.springframework.stereotype.Component;
import org.springframework.transaction.annotation.Transactional;
<<<<<<< HEAD
import uk.ac.ucl.rits.inform.datasinks.emapstar.controllers.PatientLocationController;
import uk.ac.ucl.rits.inform.datasinks.emapstar.controllers.PendingAdtController;
=======
import uk.ac.ucl.rits.inform.datasinks.emapstar.controllers.DeletionController;
import uk.ac.ucl.rits.inform.datasinks.emapstar.controllers.LocationController;
>>>>>>> dd9fb591
import uk.ac.ucl.rits.inform.datasinks.emapstar.controllers.PersonController;
import uk.ac.ucl.rits.inform.datasinks.emapstar.controllers.VisitController;
import uk.ac.ucl.rits.inform.datasinks.emapstar.exceptions.RequiredDataMissingException;
import uk.ac.ucl.rits.inform.informdb.identity.HospitalVisit;
import uk.ac.ucl.rits.inform.informdb.identity.Mrn;
import uk.ac.ucl.rits.inform.interchange.EmapOperationMessageProcessingException;
import uk.ac.ucl.rits.inform.interchange.adt.AdtMessage;
import uk.ac.ucl.rits.inform.interchange.adt.CancelPendingTransfer;
import uk.ac.ucl.rits.inform.interchange.adt.ChangePatientIdentifiers;
import uk.ac.ucl.rits.inform.interchange.adt.DeletePersonInformation;
import uk.ac.ucl.rits.inform.interchange.adt.MergePatient;
import uk.ac.ucl.rits.inform.interchange.adt.MoveVisitInformation;
import uk.ac.ucl.rits.inform.interchange.adt.PendingTransfer;
import uk.ac.ucl.rits.inform.interchange.adt.SwapLocations;

import java.time.Instant;
import java.util.List;

/**
 * Handle processing of ADT messages.
 * @author Stef Piatek
 */
@Component
public class AdtProcessor {
    private final Logger logger = LoggerFactory.getLogger(getClass());
    private final PersonController personController;
    private final VisitController visitController;
<<<<<<< HEAD
    private final PatientLocationController patientLocationController;
    private final PendingAdtController pendingAdtController;

    /**
     * Implicitly wired spring beans.
     * @param personController          person interactions.
     * @param visitController           encounter interactions.
     * @param patientLocationController location interactions.
     * @param pendingAdtController      pending ADT interactions.
     */
    public AdtProcessor(PersonController personController, VisitController visitController,
                        PatientLocationController patientLocationController, PendingAdtController pendingAdtController) {
        this.personController = personController;
        this.visitController = visitController;
        this.patientLocationController = patientLocationController;
        this.pendingAdtController = pendingAdtController;
=======
    private final LocationController locationController;
    private final DeletionController deletionController;

    /**
     * Implicitly wired spring beans.
     * @param personController   person interactions.
     * @param visitController    encounter interactions.
     * @param locationController location interactions.
     * @param deletionController cascading deletions.
     */
    public AdtProcessor(PersonController personController, VisitController visitController, LocationController locationController,
                        DeletionController deletionController) {
        this.personController = personController;
        this.visitController = visitController;
        this.locationController = locationController;
        this.deletionController = deletionController;
>>>>>>> dd9fb591
    }


    /**
     * Default processing of an ADT message.
     * @param msg        ADT message
     * @param storedFrom time that emap-core started processing the message.
     * @throws EmapOperationMessageProcessingException if message can't be processed.
     */
    @Transactional
    public void processMessage(final AdtMessage msg, final Instant storedFrom) throws EmapOperationMessageProcessingException {
        Instant messageDateTime = msg.bestGuessAtValidFrom();
        HospitalVisit visit = processPersonAndVisit(msg, storedFrom, messageDateTime);
        patientLocationController.processVisitLocation(visit, msg, storedFrom);
    }

    private HospitalVisit processPersonAndVisit(AdtMessage msg, Instant storedFrom, Instant validFrom) throws RequiredDataMissingException {
        Mrn mrn = processPersonLevel(msg, storedFrom, validFrom);
        return visitController.updateOrCreateHospitalVisit(msg, storedFrom, mrn);
    }

    /**
     * Process person level information, saving changes to database.
     * @param msg             adt message
     * @param storedFrom      time that emap-core started processing the message.
     * @param messageDateTime date time of the message
     * @return MRN
     * @throws RequiredDataMissingException If MRN and NHS number are both null
     */
    @Transactional
    public Mrn processPersonLevel(AdtMessage msg, Instant storedFrom, Instant messageDateTime) throws RequiredDataMissingException {
        Mrn mrn = personController.getOrCreateMrn(msg.getMrn(), msg.getNhsNumber(), msg.getSourceSystem(), msg.getRecordedDateTime(), storedFrom);
        personController.updateOrCreateDemographic(mrn, msg, messageDateTime, storedFrom);
        return mrn;
    }

    /**
     * Process MergePatient message, saving changed to the database.
     * @param msg        adt message
     * @param storedFrom time that emap-core started processing the message.
     * @throws RequiredDataMissingException if the suriving MRN is null or the previous MRN's mrn and nhs number are both null.
     */
    @Transactional
    public void processMergePatient(MergePatient msg, Instant storedFrom) throws RequiredDataMissingException {
        Mrn survivingMrn = personController.getOrCreateOnMrnOnly(
                msg.getMrn(), msg.getNhsNumber(), msg.getSourceSystem(), msg.getRecordedDateTime(), storedFrom);
        personController.updateOrCreateDemographic(survivingMrn, msg, msg.bestGuessAtValidFrom(), storedFrom);
        personController.mergeMrns(msg, survivingMrn, storedFrom);

    }

    /**
     * Delete all information for a person that is older than the message.
     * <p>
     * This is being processed <a href="https://www.hl7.org/documentcenter/public/wg/conf/Msgadt.pdf">as per page 137 </a>.
     * Keeping the MRN as this may be used by another person.
     * @param msg        DeletePersonInformation
     * @param storedFrom time that emap-core started processing the message.
     * @throws RequiredDataMissingException If MRN and NHS number are both null
     */
    @Transactional
    public void deletePersonInformation(DeletePersonInformation msg, Instant storedFrom) throws RequiredDataMissingException {
        Instant messageDateTime = msg.bestGuessAtValidFrom();
        Mrn mrn = personController.getOrCreateMrn(msg.getMrn(), msg.getNhsNumber(), msg.getSourceSystem(), messageDateTime, storedFrom);
        personController.deleteDemographic(mrn, messageDateTime, storedFrom);
        List<HospitalVisit> olderVisits = visitController.getOlderVisits(mrn, messageDateTime);
        if (olderVisits.isEmpty()) {
            logger.warn("No existing visits for DeletePersonMessage message: {}", msg);
            return;
        }
<<<<<<< HEAD
        patientLocationController.deleteLocationVisits(olderVisits, messageDateTime, storedFrom);
        visitController.deleteVisits(olderVisits, messageDateTime, storedFrom);
=======
        locationController.deleteLocationVisits(olderVisits, messageDateTime, storedFrom);
        deletionController.deleteVisitsAndDependentEntities(olderVisits, messageDateTime, storedFrom);
>>>>>>> dd9fb591
    }

    /**
     * Move a visit from a previous MRN to the current MRN.
     * @param msg        MoveVisitInformation
     * @param storedFrom time that emap-core started processing the message.
     * @throws EmapOperationMessageProcessingException if message can't be processed.
     */
    @Transactional
    public void moveVisitInformation(MoveVisitInformation msg, Instant storedFrom) throws EmapOperationMessageProcessingException {
        Instant messageDateTime = msg.bestGuessAtValidFrom();
        Mrn previousMrn = personController.getOrCreateMrn(
                msg.getPreviousMrn(), msg.getPreviousNhsNumber(), msg.getSourceSystem(), messageDateTime, storedFrom);
        Mrn currentMrn = processPersonLevel(msg, storedFrom, messageDateTime);
        visitController.moveVisitInformation(msg, storedFrom, previousMrn, currentMrn);
    }

    /**
     * Change the MRN string and NHS number for a patient.
     * @param msg        ChangePatientIdentifiers
     * @param storedFrom time that emap-core started processing the message.
     * @throws EmapOperationMessageProcessingException if message can't be processed.
     */
    @Transactional
    public void changePatientIdentifiers(ChangePatientIdentifiers msg, Instant storedFrom) throws EmapOperationMessageProcessingException {
        Instant messageDateTime = msg.bestGuessAtValidFrom();
        personController.updatePatientIdentifiersOrMerge(msg, messageDateTime, storedFrom);
    }

    /**
     * Swap the locations of two patient's encounters.
     * @param msg        swap locations
     * @param storedFrom time that emap-core started processing the message.
     * @throws EmapOperationMessageProcessingException if message can't be processed.
     */
    @Transactional
    public void swapLocations(SwapLocations msg, Instant storedFrom) throws EmapOperationMessageProcessingException {
        Instant messageDateTime = msg.bestGuessAtValidFrom();

        // process first visit
        Mrn mrnA = personController.getOrCreateMrn(
                msg.getMrn(), msg.getNhsNumber(), msg.getSourceSystem(), msg.getRecordedDateTime(), storedFrom);
        personController.updateOrCreateDemographic(mrnA, msg, messageDateTime, storedFrom);
        HospitalVisit visitA = visitController.updateOrCreateHospitalVisit(msg, storedFrom, mrnA);

        // get the other visit
        Mrn mrnB = personController.getOrCreateMrn(
                msg.getOtherMrn(), msg.getOtherNhsNumber(), msg.getSourceSystem(), msg.getRecordedDateTime(), storedFrom);
        HospitalVisit visitB = visitController.getOrCreateMinimalHospitalVisit(
                msg.getOtherVisitNumber(), mrnB, msg.getSourceSystem(), messageDateTime, storedFrom);

        // swap locations
        patientLocationController.swapLocations(visitA, visitB, msg, storedFrom);
    }

    /**
     * Process a pending ADT message.
     * <p>
     * Adds in all patient level information and a HospitalVisit so that a PlannedMovement can be created.
     * @param msg        pending adt message
     * @param storedFrom time that emap core started processing the message
     * @throws RequiredDataMissingException if the visit number is missing
     */
    @Transactional
    public void processPendingAdt(PendingTransfer msg, Instant storedFrom) throws RequiredDataMissingException {
        Instant validFrom = msg.bestGuessAtValidFrom();
        HospitalVisit visit = processPersonAndVisit(msg, storedFrom, validFrom);
        pendingAdtController.processMsg(visit, msg, validFrom, storedFrom);
    }

    /**
     * Process a cancellation of pending ADT message.
     * <p>
     * Adds in all patient level information and a HospitalVisit so that a PlannedMovement can be created.
     * @param msg        pending adt message
     * @param storedFrom time that emap core started processing the message
     * @throws RequiredDataMissingException if the visit number is missing
     */
    @Transactional
    public void processPendingAdt(CancelPendingTransfer msg, Instant storedFrom) throws RequiredDataMissingException {
        Instant validFrom = msg.bestGuessAtValidFrom();
        HospitalVisit visit = processPersonAndVisit(msg, storedFrom, validFrom);
        pendingAdtController.processMsg(visit, msg, validFrom, storedFrom);
    }
}<|MERGE_RESOLUTION|>--- conflicted
+++ resolved
@@ -4,13 +4,10 @@
 import org.slf4j.LoggerFactory;
 import org.springframework.stereotype.Component;
 import org.springframework.transaction.annotation.Transactional;
-<<<<<<< HEAD
+import uk.ac.ucl.rits.inform.datasinks.emapstar.controllers.DeletionController;
+import uk.ac.ucl.rits.inform.datasinks.emapstar.controllers.LocationController;
 import uk.ac.ucl.rits.inform.datasinks.emapstar.controllers.PatientLocationController;
 import uk.ac.ucl.rits.inform.datasinks.emapstar.controllers.PendingAdtController;
-=======
-import uk.ac.ucl.rits.inform.datasinks.emapstar.controllers.DeletionController;
-import uk.ac.ucl.rits.inform.datasinks.emapstar.controllers.LocationController;
->>>>>>> dd9fb591
 import uk.ac.ucl.rits.inform.datasinks.emapstar.controllers.PersonController;
 import uk.ac.ucl.rits.inform.datasinks.emapstar.controllers.VisitController;
 import uk.ac.ucl.rits.inform.datasinks.emapstar.exceptions.RequiredDataMissingException;
@@ -35,10 +32,11 @@
  */
 @Component
 public class AdtProcessor {
-    private final Logger logger = LoggerFactory.getLogger(getClass());
+    private static final Logger logger = LoggerFactory.getLogger(AdtProcessor.class);
     private final PersonController personController;
     private final VisitController visitController;
-<<<<<<< HEAD
+    private final LocationController locationController;
+    private final DeletionController deletionController;
     private final PatientLocationController patientLocationController;
     private final PendingAdtController pendingAdtController;
 
@@ -46,33 +44,20 @@
      * Implicitly wired spring beans.
      * @param personController          person interactions.
      * @param visitController           encounter interactions.
+     * @param locationController        location interactions.
+     * @param deletionController        cascading deletions.
      * @param patientLocationController location interactions.
      * @param pendingAdtController      pending ADT interactions.
      */
-    public AdtProcessor(PersonController personController, VisitController visitController,
+    public AdtProcessor(PersonController personController, VisitController visitController, LocationController locationController,
+                        DeletionController deletionController,
                         PatientLocationController patientLocationController, PendingAdtController pendingAdtController) {
         this.personController = personController;
         this.visitController = visitController;
         this.patientLocationController = patientLocationController;
         this.pendingAdtController = pendingAdtController;
-=======
-    private final LocationController locationController;
-    private final DeletionController deletionController;
-
-    /**
-     * Implicitly wired spring beans.
-     * @param personController   person interactions.
-     * @param visitController    encounter interactions.
-     * @param locationController location interactions.
-     * @param deletionController cascading deletions.
-     */
-    public AdtProcessor(PersonController personController, VisitController visitController, LocationController locationController,
-                        DeletionController deletionController) {
-        this.personController = personController;
-        this.visitController = visitController;
         this.locationController = locationController;
         this.deletionController = deletionController;
->>>>>>> dd9fb591
     }
 
 
@@ -143,13 +128,8 @@
             logger.warn("No existing visits for DeletePersonMessage message: {}", msg);
             return;
         }
-<<<<<<< HEAD
         patientLocationController.deleteLocationVisits(olderVisits, messageDateTime, storedFrom);
-        visitController.deleteVisits(olderVisits, messageDateTime, storedFrom);
-=======
-        locationController.deleteLocationVisits(olderVisits, messageDateTime, storedFrom);
         deletionController.deleteVisitsAndDependentEntities(olderVisits, messageDateTime, storedFrom);
->>>>>>> dd9fb591
     }
 
     /**
