package uk.ac.ucl.rits.inform.datasinks.emapstar.controllers;

import org.slf4j.Logger;
import org.slf4j.LoggerFactory;
import org.springframework.cache.annotation.CacheEvict;
import org.springframework.cache.annotation.Cacheable;
import org.springframework.stereotype.Component;
import uk.ac.ucl.rits.inform.datasinks.emapstar.RowState;
import uk.ac.ucl.rits.inform.datasinks.emapstar.exceptions.RequiredDataMissingException;
import uk.ac.ucl.rits.inform.datasinks.emapstar.repos.PatientConditionRepository;
import uk.ac.ucl.rits.inform.datasinks.emapstar.repos.PatientConditionAuditRepository;
import uk.ac.ucl.rits.inform.datasinks.emapstar.repos.ConditionVisitLinkRepository;
import uk.ac.ucl.rits.inform.datasinks.emapstar.repos.ConditionTypeRepository;
import uk.ac.ucl.rits.inform.datasinks.emapstar.repos.ConditionTypeAuditRepository;
import uk.ac.ucl.rits.inform.informdb.conditions.ConditionType;
import uk.ac.ucl.rits.inform.informdb.conditions.ConditionTypeAudit;
import uk.ac.ucl.rits.inform.informdb.conditions.PatientCondition;
import uk.ac.ucl.rits.inform.informdb.conditions.PatientConditionAudit;
import uk.ac.ucl.rits.inform.informdb.conditions.ConditionVisits;
import uk.ac.ucl.rits.inform.informdb.identity.HospitalVisit;
import uk.ac.ucl.rits.inform.informdb.identity.Mrn;
import uk.ac.ucl.rits.inform.interchange.EmapOperationMessageProcessingException;
import uk.ac.ucl.rits.inform.interchange.PatientConditionMessage;
import uk.ac.ucl.rits.inform.interchange.PatientInfection;
import uk.ac.ucl.rits.inform.interchange.PatientProblem;
import uk.ac.ucl.rits.inform.interchange.PatientAllergy;
import uk.ac.ucl.rits.inform.interchange.ConditionAction;

import javax.annotation.Resource;
import java.time.Instant;
import java.util.List;
import java.util.Optional;


/**
 * Parses patient conditions from interchange messages.
 * <p>
 * Parses any patient condition that can have a start and end, e.g. problem lists, allergies and infections.
 * @author Anika Cawthorn
 * @author Stef Piatek
 * @author Tom Young
 */
@Component
public class PatientConditionController {
    private final Logger logger = LoggerFactory.getLogger(getClass());
    private final PatientConditionRepository patientConditionRepo;
    private final PatientConditionAuditRepository patientConditionAuditRepo;
    private final ConditionVisitLinkRepository conditionVisitLinkRepository;

    @Resource
    private PatientConditionCache cache;

    /**
     * Types of patient conditions.
     *      PATIENT_INFECTION = Infection banner for infection control
     *      PROBLEM_LIST = Problem (not an infection)
     */
    enum PatientConditionType {
        PATIENT_INFECTION,
        PATIENT_ALLERGY,
        PROBLEM_LIST
    }

    /**
     * @param patientConditionRepo      autowired PatientConditionRepository
     * @param patientConditionAuditRepo autowired PatientConditionAuditRepository
     * @param conditionVisitLinkRepository autowired ConditionVisitLinkRepository
     */
    public PatientConditionController(PatientConditionRepository patientConditionRepo, PatientConditionAuditRepository
            patientConditionAuditRepo, ConditionVisitLinkRepository conditionVisitLinkRepository) {
        this.patientConditionRepo = patientConditionRepo;
        this.patientConditionAuditRepo = patientConditionAuditRepo;
        this.conditionVisitLinkRepository = conditionVisitLinkRepository;
    }

    /**
     * Process any type of patient condition message.
     * @param msg        message
     * @param mrn        patient id
     * @param visit      hospital visit can be null
     * @param storedFrom valid from in database
     * @return patient condition entity
     * @throws EmapOperationMessageProcessingException if message can't be processed.
     * @throws RequiredDataMissingException if the PatientConditionMessage is not of a supported type
     */
    public PatientCondition getOrCreateCondition(final PatientConditionMessage msg, Mrn mrn, HospitalVisit visit, final Instant storedFrom)
            throws EmapOperationMessageProcessingException {

        if (msg instanceof PatientProblem) {
            return getOrCreateProblemCondition((PatientProblem) msg, mrn, visit, storedFrom);
        } else if (msg instanceof PatientAllergy) {
            return getOrCreateAllergyCondition((PatientAllergy) msg, mrn, visit, storedFrom);
        } else if (msg instanceof PatientInfection) {
            return getOrCreateInfectionCondition((PatientInfection) msg, mrn, visit, storedFrom);
        } else {
            logger.debug("Failed to process a {} message. Unsupported derived type", msg.getClass());
            throw new RequiredDataMissingException("Type of the message *" + msg.getClass() + "* could not "
                    + "be processed");
        }
    }

    /**
     * Process allergy message, which includes an allergy with an associated status and optional severity.
     * @param msg        message
     * @param mrn        patient id
     * @param visit      hospital visit can be null
     * @param storedFrom valid from in database
     * @return patient condition entity
     * @throws EmapOperationMessageProcessingException if message can't be processed.
     */
<<<<<<< HEAD
    private PatientCondition getOrCreateAllergyCondition(final PatientAllergy msg, Mrn mrn, HospitalVisit visit, final Instant storedFrom)
=======
    @Transactional
    public void processMessage(final PatientConditionMessage msg, Mrn mrn, HospitalVisit visit, final Instant storedFrom)
>>>>>>> 47ee40c1
            throws EmapOperationMessageProcessingException {

        var conditionType = getOrCreateConditionType(
                PatientConditionType.PATIENT_ALLERGY, msg.getConditionCode(), msg.getUpdatedDateTime(), storedFrom);

        cache.updateAndClearFromCache(conditionType, msg, PatientConditionType.PROBLEM_LIST, msg.getConditionCode(),
                msg.getUpdatedDateTime());

        var patientCondition = getOrCreatePatientCondition(msg, mrn, conditionType.getEntity(), storedFrom);

        if (this.conditionShouldBeUpdated(msg, patientCondition)) {
            updatePatientAllergy(msg, visit, patientCondition);
        }
        patientCondition.saveEntityOrAuditLogIfRequired(patientConditionRepo, patientConditionAuditRepo);
        savePatientConditionHospitalVisitLink(patientCondition.getEntity(), visit);

        return patientCondition.getEntity();
    }

    /**
     * Process patient problem, which includes a single problem (subtype of condition) and an associated status.
     * @param msg        message
     * @param mrn        patient id
     * @param visit      hospital visit can be null
     * @param storedFrom valid from in database
     * @return patient condition entity
     * @throws EmapOperationMessageProcessingException if message can't be processed.
     */
    private PatientCondition getOrCreateProblemCondition(final PatientProblem msg, Mrn mrn, HospitalVisit visit, final Instant storedFrom)
            throws EmapOperationMessageProcessingException {

        var conditionType = getOrCreateConditionType(
                PatientConditionType.PROBLEM_LIST, msg.getConditionCode(), msg.getUpdatedDateTime(), storedFrom);
        cache.updateAndClearFromCache(conditionType, msg, PatientConditionType.PROBLEM_LIST, msg.getConditionCode(),
                msg.getUpdatedDateTime());

        var patientCondition = getOrCreatePatientCondition(msg, mrn, conditionType.getEntity(), storedFrom);

        if (problemMessageShouldBeUpdated(msg, patientCondition)) {
            updatePatientProblem(msg, visit, patientCondition);
        }
        patientCondition.saveEntityOrAuditLogIfRequired(patientConditionRepo, patientConditionAuditRepo);
        savePatientConditionHospitalVisitLink(patientCondition.getEntity(), visit);

        return patientCondition.getEntity();
    }

    /**
     * Saves a link between the patient condition record and the hospital visit record.
     * @param condition Patient condition record
     * @param visit Hospital visit record
     * @throws RequiredDataMissingException if the condition is null
     */
    private void savePatientConditionHospitalVisitLink(PatientCondition condition, HospitalVisit visit)
            throws RequiredDataMissingException {

        if (condition == null) {
            throw new RequiredDataMissingException("Failed to link null condition to visit");
        }

        if (visit != null
                && conditionVisitLinkRepository.findByPatientConditionIdAndHospitalVisitId(condition, visit).isEmpty()) {
            conditionVisitLinkRepository.save(new ConditionVisits(condition, visit));
        }
    }

    /**
     * Get existing patient condition type (from database or cache) or create a new one.
     * @param type            Patient condition type
     * @param conditionCode   Code for the condition within the type
     * @param updatedDateTime when the condition information is valid from
     * @param storedFrom      when the condition information had been started to be processed by emap
     * @return ConditionType wrapped in a row state
     */
    private RowState<ConditionType, ConditionTypeAudit> getOrCreateConditionType(
            PatientConditionType type, String conditionCode, Instant updatedDateTime, Instant storedFrom) {
        return cache.getConditionType(type, conditionCode)
                .map(typeEntity -> new RowState<>(typeEntity, updatedDateTime, storedFrom, false))
                .orElseGet(() -> {
                    ConditionType typeEntity = cache.createNewType(type, conditionCode, updatedDateTime, storedFrom);
                    return new RowState<>(typeEntity, updatedDateTime, storedFrom, true);
                });
    }

    /**
     * Process patient condition message.
     * @param msg        message
     * @param mrn        patient id
     * @param visit      hospital visit
     * @param storedFrom valid from in database
     * @return patient condition entity
     * @throws EmapOperationMessageProcessingException if message can't be processed.
     */
    private PatientCondition getOrCreateInfectionCondition(final PatientInfection msg, Mrn mrn, HospitalVisit visit, final Instant storedFrom)
            throws EmapOperationMessageProcessingException {

        var conditionType = getOrCreateConditionType(
                PatientConditionType.PATIENT_INFECTION, msg.getConditionCode(), msg.getUpdatedDateTime(), storedFrom);

        cache.updateAndClearFromCache(conditionType, msg, PatientConditionType.PATIENT_ALLERGY, msg.getConditionCode(),
                msg.getUpdatedDateTime());
        deletePreviousInfectionOrClearInfectionTypesCache(msg, storedFrom);

        var patientCondition = getOrCreatePatientCondition(msg, mrn, conditionType.getEntity(), storedFrom);

        if (this.conditionShouldBeUpdated(msg, patientCondition)) {
            updatePatientInfection(msg, visit, patientCondition);
        }

        patientCondition.saveEntityOrAuditLogIfRequired(patientConditionRepo, patientConditionAuditRepo);
        return patientCondition.getEntity();
    }

    /**
     * We can't trust patient infections from HL7 as no ID, so delete these if the infection ID is known.
     * If processing HL7 then clear the cache of infection types so that new types will be updated if added from hl7.
     * @param msg         patient infection message
     * @param deleteUntil time to delete messages up until (inclusive)
     */
    private void deletePreviousInfectionOrClearInfectionTypesCache(PatientConditionMessage msg, Instant deleteUntil) {
        if (msg.getEpicConditionId().isSave()) {
            logger.debug("Deleting all infections up to {}", msg.getUpdatedDateTime());
            List<ConditionType> hl7InfectionTypes = cache.getAllInfectionTypesAndCacheResults();
            auditAndDeletePatientConditionsUntil(hl7InfectionTypes, msg.getUpdatedDateTime(), deleteUntil);
        } else {
            cache.clearCacheOfInfectionTypes();
        }
    }

    /**
     * Audit and delete all patient conditions that are of the condition types and are valid until the delete until date.
     * @param hl7InfectionTypes patient infection condition types to delete
     * @param deleteUntil       instant to delete until
     * @param storedFrom        time that star started processing the message
     */
    private void auditAndDeletePatientConditionsUntil(List<ConditionType> hl7InfectionTypes, Instant deleteUntil, Instant storedFrom) {
        List<PatientCondition> hl7Infections = patientConditionRepo
                .findAllByValidFromLessThanEqualAndInternalIdIsNullAndConditionTypeIdIn(deleteUntil, hl7InfectionTypes);
        for (PatientCondition hl7Infection : hl7Infections) {
            logger.debug("Deleting {}", hl7Infection);
            PatientConditionAudit hl7InfectionAudit = hl7Infection.createAuditEntity(deleteUntil, storedFrom);
            patientConditionAuditRepo.save(hl7InfectionAudit);
            patientConditionRepo.delete(hl7Infection);
        }
    }

    /**
     * Get or create existing patient condition entity.
     * @param msg           patient infection or allergy message
     * @param mrn           patient identifier
     * @param conditionType condition type referred to in message
     * @param storedFrom    time that emap-core started processing the message
     * @return observation entity wrapped in RowState
     * @throws RequiredDataMissingException if no patient infection Id in hoover data or unrecognised source system
     */
    private RowState<PatientCondition, PatientConditionAudit> getOrCreatePatientCondition(
            PatientConditionMessage msg, Mrn mrn, ConditionType conditionType, Instant storedFrom)
            throws RequiredDataMissingException {
        Optional<PatientCondition> patientCondition;
        final Long epicConditionId;
        switch (msg.getSourceSystem()) {
            case "EPIC":
                epicConditionId = null;
                patientCondition = patientConditionRepo
                        .findByMrnIdAndConditionTypeIdAndAddedDatetime(mrn, conditionType, msg.getAddedDatetime());
                break;
            case "clarity":
                if (msg.getEpicConditionId().isUnknown()) {
                    throw new RequiredDataMissingException("No epicConditionId from clarity");
                }
                epicConditionId = msg.getEpicConditionId().get();
                patientCondition = patientConditionRepo.findByConditionTypeIdAndInternalId(conditionType, epicConditionId);
                break;
            default:
                throw new RequiredDataMissingException(String.format("'%s' is not a recognised source system", msg.getSourceSystem()));
        }

        return patientCondition
                .map(obs -> new RowState<>(obs, msg.getUpdatedDateTime(), storedFrom, false))
                .orElseGet(() -> createMinimalPatientCondition(mrn, conditionType, epicConditionId,
                        msg.getUpdatedDateTime(), storedFrom));
    }

    /**
     * Get or create existing patient condition entity. Can create on the internal ID as it exists in both the hl7
     * messages and in clarity.
     * @param msg           patient infection message
     * @param mrn           patient identifier
     * @param conditionType condition type referred to in message
     * @param storedFrom    time that emap-core started processing the message
     * @return observation entity wrapped in RowState
     */
    private RowState<PatientCondition, PatientConditionAudit> getOrCreatePatientProblem(
            PatientProblem msg, Mrn mrn, ConditionType conditionType, Instant storedFrom) {
        Instant updatedTime = msg.getUpdatedDateTime();

        Optional<PatientCondition> patientCondition = patientConditionRepo.findByMrnIdAndConditionTypeIdAndInternalId(
                mrn, conditionType, msg.getEpicConditionId().get());

        return patientCondition
                .map(obs -> new RowState<>(obs, updatedTime, storedFrom, false))
                .orElseGet(() -> createMinimalPatientCondition(mrn, conditionType, msg.getEpicConditionId().get(), updatedTime, storedFrom));
    }

    /**
     * Create minimal patient condition wrapped in RowState.
     * @param mrn            patient identifier
     * @param conditionType  condition type
     * @param conditionId    identifier for condition as used in EPIC
     * @param validFrom      hospital time that the data is true from
     * @param storedFrom     time that emap-core started processing the message
     * @return minimal patient condition wrapped in RowState
     */
    private RowState<PatientCondition, PatientConditionAudit> createMinimalPatientCondition(
            Mrn mrn, ConditionType conditionType, Long conditionId, Instant validFrom, Instant storedFrom) {

        PatientCondition patientCondition = new PatientCondition(conditionType, mrn, conditionId);
        return new RowState<>(patientCondition, validFrom, storedFrom, true);
    }

    /**
     * Update message if observation has been created, or the message updated time is >= entity validFrom.
     * @param msg       patient condition message
     * @param condition row state of condition
     * @return true if message should be updated
     */
    private boolean conditionShouldBeUpdated(PatientConditionMessage msg, RowState<PatientCondition, PatientConditionAudit> condition) {
        return condition.isEntityCreated() || !msg.getUpdatedDateTime().isBefore(condition.getEntity().getConditionTypeId().getValidFrom());
    }

    /**
     * Update the problem message. Requires special treatment for EPIC hl7 messages which are identical (including
     * the updated datetime) apart from the action. The AD messages seem to take precedence when comparing to the source
     * of truth. Therefore, the problem should not be updated with a DE action if there was an AD action message
     * that was processed before but has the same updated datetime.
     * @param msg patient problem message
     * @param condition patient condition row state
     * @return true if the entity should be updated
     */
    private boolean problemMessageShouldBeUpdated(PatientProblem msg, RowState<PatientCondition, PatientConditionAudit> condition) {

        Instant validFrom = condition.getEntity().getConditionTypeId().getValidFrom();

        // hl7 messages with an identical message updated datetime should favour the AD action over DE
        if (!condition.isEntityCreated()
                && msg.getSourceSystem().equals("EPIC")
                && msg.getUpdatedDateTime().equals(validFrom)
                && msg.getAction().equals(ConditionAction.DELETE)) {
            return false;
        }

        return this.conditionShouldBeUpdated(msg, condition);
    }

    /**
     * Update patient condition from patient condition message.
     * @param msg            patient condition message
     * @param visit          hospital visit
     * @param conditionState patient condition entity to update
     */
    private void updatePatientCondition(PatientConditionMessage msg, HospitalVisit visit, RowState<PatientCondition,
            PatientConditionAudit> conditionState) {

        PatientCondition condition = conditionState.getEntity();
        conditionState.assignInterchangeValue(msg.getEpicConditionId(), condition.getInternalId(), condition::setInternalId);
        conditionState.assignIfDifferent(msg.getUpdatedDateTime(), condition.getValidFrom(), condition::setValidFrom);
        conditionState.assignIfDifferent(visit, condition.getHospitalVisitId(), condition::setHospitalVisitId);
        conditionState.assignIfDifferent(msg.getStatus(), condition.getStatus(), condition::setStatus);
        conditionState.assignInterchangeValue(msg.getComment(), condition.getComment(), condition::setComment);
        conditionState.assignInterchangeValue(msg.getOnsetDate(), condition.getOnsetDate(), condition::setOnsetDate);
        conditionState.assignInterchangeValue(msg.getSeverity(), condition.getSeverity(), condition::setSeverity);
    }

    /**
     * Update specific patient infection attributes from patient infection message.
     * @param msg            patient infection message
     * @param visit          hospital visit
     * @param conditionState patient condition entity to update
     */
    private void updatePatientInfection(PatientInfection msg, HospitalVisit visit, RowState<PatientCondition,
            PatientConditionAudit> conditionState) {
        PatientCondition condition = conditionState.getEntity();
        conditionState.assignInterchangeValue(
                msg.getResolvedDatetime(), condition.getResolutionDatetime(), condition::setResolutionDatetime);
        conditionState.assignIfDifferent(msg.getAddedDatetime(), condition.getAddedDatetime(), condition::setAddedDatetime);
        updatePatientCondition(msg, visit, conditionState);
    }

    /**
     * Update specific patient problem attributes from patient problem message.
     * @param msg            patient problem message
     * @param visit          hospital visit
     * @param conditionState patient condition entity to update
     */
    private void updatePatientProblem(PatientProblem msg, HospitalVisit visit, RowState<PatientCondition,
            PatientConditionAudit> conditionState) {
        PatientCondition condition = conditionState.getEntity();
        conditionState.assignIfDifferent(msg.getResolvedDate(), condition.getResolutionDate(), condition::setResolutionDate);
        conditionState.assignIfDifferent(msg.getAddedDate(), condition.getAddedDate(), condition::setAddedDate);
        updatePatientCondition(msg, visit, conditionState);

        if (msg.getAction().equals(ConditionAction.DELETE) && msg.getStatus().equalsIgnoreCase("active")) {
            conditionState.assignIfDifferent(true, condition.getIsDeleted(), condition::setIsDeleted);
        } else {
            conditionState.assignIfDifferent(false, condition.getIsDeleted(), condition::setIsDeleted);
        }
    }

    /**
     * Update specific patient allergy attributes from patient allergy message.
     * @param msg            patient allergy message
     * @param visit          hospital visit
     * @param conditionState patient condition entity to update
     */
    private void updatePatientAllergy(PatientAllergy msg, HospitalVisit visit, RowState<PatientCondition,
            PatientConditionAudit> conditionState) {
        PatientCondition condition = conditionState.getEntity();
        conditionState.assignIfDifferent(msg.getAddedDatetime(), condition.getAddedDatetime(), condition::setAddedDatetime);

        if (msg.getAction().equals(ConditionAction.DELETE)) {
            conditionState.assignIfDifferent(true, condition.getIsDeleted(), condition::setIsDeleted);
        }

        updatePatientCondition(msg, visit, conditionState);
    }
}


/**
 * Helper component, used because Spring cache doesn't intercept self-invoked method calls.
 */
@Component
class PatientConditionCache {
    private static final Logger logger = LoggerFactory.getLogger(PatientConditionCache.class);
    private final ConditionTypeRepository conditionTypeRepo;
    private final ConditionTypeAuditRepository conditionTypeAuditRepo;

    /**
     * @param conditionTypeRepo      autowired ConditionTypeRepository
     * @param conditionTypeAuditRepo interacting with the condition type audit tables
     */
    PatientConditionCache(ConditionTypeRepository conditionTypeRepo, ConditionTypeAuditRepository conditionTypeAuditRepo) {
        this.conditionTypeRepo = conditionTypeRepo;
        this.conditionTypeAuditRepo = conditionTypeAuditRepo;
    }


    /**
     * Get existing condition type and update cache.
     * @param type          Condition Type
     * @param conditionCode EPIC code for the condition within the type
     * @return Optional ConditionType
     */
    @Cacheable(value = "conditionType", key = "{#type, #conditionCode}")
    public Optional<ConditionType> getConditionType(
            PatientConditionController.PatientConditionType type, String conditionCode) {
        logger.trace("** Querying condition: {}, code {}", type.toString(), conditionCode);
        return conditionTypeRepo.findByDataTypeAndInternalCode(type.toString(), conditionCode);
    }

    /**
     * Create and save a new condition type clear the cache for this key.
     * @param type            Condition Type
     * @param conditionCode   EPIC code for the condition within the type
     * @param updatedDateTime when the condition information is valid from
     * @param storedFrom      when the condition information had been started to be processed by emap
     * @return new ConditionType
     */
    @CacheEvict(value = "conditionType", key = "{#type, #conditionCode}")
    public ConditionType createNewType(
            PatientConditionController.PatientConditionType type, String conditionCode, Instant updatedDateTime, Instant storedFrom) {
        ConditionType conditionType = new ConditionType(type.toString(), conditionCode, updatedDateTime, storedFrom);
        conditionTypeRepo.save(conditionType);
        logger.debug("Created new {}", conditionType);
        return conditionType;
    }

    /**
     * Get all patient infection condition types or get form cache if it hasn't been cleared.
     * @return all patient infection condition types
     */
    @Cacheable(value = "infectionTypes")
    public List<ConditionType> getAllInfectionTypesAndCacheResults() {
        return conditionTypeRepo.findAllByDataType(PatientConditionController.PatientConditionType.PATIENT_INFECTION.toString());
    }

    /**
     * Clear cache of patient infection condition types.
     */
    @CacheEvict(value = "infectionTypes", allEntries = true)
    public void clearCacheOfInfectionTypes() {
        logger.trace("** Clearing cache of all infection types");
    }

    /**
     * Persist condition type with new name and remove this entry from the cache.
     * @param typeState     condition type entity to updated
     * @param msg           message from which to update the entity from
     * @param type          used as the key for the cache
     * @param conditionCode used as the key for the cache
     * @param validFrom     when the condition information is valid from
     */
    @CacheEvict(value = "conditionType", key = "{#type, #conditionCode}")
    public void updateAndClearFromCache(
            RowState<ConditionType, ConditionTypeAudit> typeState,
            PatientConditionMessage msg, PatientConditionController.PatientConditionType type,
            String conditionCode, Instant validFrom) {

        ConditionType typeEntity = typeState.getEntity();

        typeState.assignIfCurrentlyNullOrNewerAndDifferent(msg.getConditionName(), typeEntity.getName(),
                typeEntity::setName, validFrom, typeEntity.getValidFrom());
        typeState.assignIfCurrentlyNullOrNewerAndDifferent(msg.getSubType(), typeEntity.getSubType(),
                typeEntity::setSubType, validFrom, typeEntity.getValidFrom());

        typeState.saveEntityOrAuditLogIfRequired(conditionTypeRepo, conditionTypeAuditRepo);
    }

}<|MERGE_RESOLUTION|>--- conflicted
+++ resolved
@@ -108,12 +108,8 @@
      * @return patient condition entity
      * @throws EmapOperationMessageProcessingException if message can't be processed.
      */
-<<<<<<< HEAD
     private PatientCondition getOrCreateAllergyCondition(final PatientAllergy msg, Mrn mrn, HospitalVisit visit, final Instant storedFrom)
-=======
     @Transactional
-    public void processMessage(final PatientConditionMessage msg, Mrn mrn, HospitalVisit visit, final Instant storedFrom)
->>>>>>> 47ee40c1
             throws EmapOperationMessageProcessingException {
 
         var conditionType = getOrCreateConditionType(
