--- conflicted
+++ resolved
@@ -196,11 +196,7 @@
             case "EPIC":
                 epicInfectionId = null;
                 patientCondition = patientConditionRepo
-<<<<<<< HEAD
-                        .findByMrnIdAndConditionTypeIdAndAddedDateTime(mrn, conditionType, msg.getAddedTime());
-=======
-                        .findByMrnIdAndConditionTypeIdAndAddedDatetime(mrn, conditionType, msg.getInfectionAdded());
->>>>>>> 6836cd9e
+                        .findByMrnIdAndConditionTypeIdAndAddedDatetime(mrn, conditionType, msg.getAddedTime());
                 break;
             case "clarity":
                 if (msg.getEpicConditionId().isUnknown()) {
@@ -233,7 +229,7 @@
         Instant addedTime = msg.getAddedTime();
         Instant updatedTime = msg.getUpdatedDateTime();
 
-        Optional<PatientCondition> patientCondition = patientConditionRepo.findByMrnIdAndConditionTypeIdAndAddedDateTime(
+        Optional<PatientCondition> patientCondition = patientConditionRepo.findByMrnIdAndConditionTypeIdAndAddedDatetime(
                 mrn, conditionType, addedTime);
 
         return patientCondition
@@ -282,7 +278,7 @@
         conditionState.assignIfDifferent(visit, condition.getHospitalVisitId(), condition::setHospitalVisitId);
         conditionState.assignIfDifferent(msg.getStatusString(), condition.getStatus(), condition::setStatus);
         conditionState.assignInterchangeValue(
-                msg.getResolvedTime(), condition.getResolutionDateTime(), condition::setResolutionDateTime);
+                msg.getResolvedTime(), condition.getResolutionDatetime(), condition::setResolutionDatetime);
         conditionState.assignInterchangeValue(msg.getOnsetTime(), condition.getOnsetDate(), condition::setOnsetDate);
     }
 
@@ -299,12 +295,6 @@
 
         PatientCondition condition = conditionState.getEntity();
         conditionState.assignInterchangeValue(msg.getComment(), condition.getComment(), condition::setComment);
-<<<<<<< HEAD
-=======
-        conditionState.assignInterchangeValue(msg.getStatus(), condition.getStatus(), condition::setStatus);
-        conditionState.assignInterchangeValue(msg.getInfectionResolved(), condition.getResolutionDatetime(), condition::setResolutionDatetime);
-        conditionState.assignInterchangeValue(msg.getInfectionOnset(), condition.getOnsetDate(), condition::setOnsetDate);
->>>>>>> 6836cd9e
     }
 
     /**
