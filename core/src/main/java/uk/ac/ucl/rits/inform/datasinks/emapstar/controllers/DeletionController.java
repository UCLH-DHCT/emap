--- conflicted
+++ resolved
@@ -1,35 +1,7 @@
 package uk.ac.ucl.rits.inform.datasinks.emapstar.controllers;
 
 import org.springframework.stereotype.Component;
-<<<<<<< HEAD
-import uk.ac.ucl.rits.inform.datasinks.emapstar.repos.ConsultationRequestAuditRepository;
-import uk.ac.ucl.rits.inform.datasinks.emapstar.repos.ConsultationRequestRepository;
-import uk.ac.ucl.rits.inform.datasinks.emapstar.repos.FormAnswerAuditRepository;
-import uk.ac.ucl.rits.inform.datasinks.emapstar.repos.FormAnswerRepository;
-import uk.ac.ucl.rits.inform.datasinks.emapstar.repos.FormAuditRepository;
-import uk.ac.ucl.rits.inform.datasinks.emapstar.repos.FormRepository;
-import uk.ac.ucl.rits.inform.datasinks.emapstar.repos.HospitalVisitAuditRepository;
-import uk.ac.ucl.rits.inform.datasinks.emapstar.repos.HospitalVisitRepository;
-import uk.ac.ucl.rits.inform.datasinks.emapstar.repos.PlannedMovementAuditRepository;
-import uk.ac.ucl.rits.inform.datasinks.emapstar.repos.PlannedMovementRepository;
-import uk.ac.ucl.rits.inform.datasinks.emapstar.repos.labs.LabOrderAuditRepository;
-import uk.ac.ucl.rits.inform.datasinks.emapstar.repos.labs.LabOrderRepository;
-import uk.ac.ucl.rits.inform.datasinks.emapstar.repos.labs.LabResultAuditRepository;
-import uk.ac.ucl.rits.inform.datasinks.emapstar.repos.labs.LabResultRepository;
-import uk.ac.ucl.rits.inform.informdb.consults.ConsultationRequest;
-import uk.ac.ucl.rits.inform.informdb.consults.ConsultationRequestAudit;
-import uk.ac.ucl.rits.inform.informdb.forms.Form;
-import uk.ac.ucl.rits.inform.informdb.forms.FormAnswer;
 import uk.ac.ucl.rits.inform.informdb.identity.HospitalVisit;
-import uk.ac.ucl.rits.inform.informdb.identity.Mrn;
-import uk.ac.ucl.rits.inform.informdb.labs.LabOrder;
-import uk.ac.ucl.rits.inform.informdb.labs.LabOrderAudit;
-import uk.ac.ucl.rits.inform.informdb.labs.LabResult;
-import uk.ac.ucl.rits.inform.informdb.labs.LabResultAudit;
-import uk.ac.ucl.rits.inform.informdb.movement.PlannedMovement;
-=======
-import uk.ac.ucl.rits.inform.informdb.identity.HospitalVisit;
->>>>>>> a084d31b
 
 import java.time.Instant;
 
@@ -43,39 +15,6 @@
  */
 @Component
 public class DeletionController {
-<<<<<<< HEAD
-    private final LabOrderRepository labOrderRepo;
-    private final LabOrderAuditRepository labOrderAuditRepo;
-    private final LabResultRepository labResultRepo;
-    private final LabResultAuditRepository labResultAuditRepo;
-    private final ConsultationRequestRepository consultationRequestRepo;
-    private final ConsultationRequestAuditRepository consultationRequestAuditRepo;
-    private final HospitalVisitRepository hospitalVisitRepo;
-    private final HospitalVisitAuditRepository hospitalVisitAuditRepo;
-    private final FormRepository formRepository;
-    private final FormAuditRepository formAuditRepository;
-    private final FormAnswerRepository formAnswerRepository;
-    private final FormAnswerAuditRepository formAnswerAuditRepository;
-    private final PlannedMovementRepository plannedMovementRepo;
-    private final PlannedMovementAuditRepository plannedMovementAuditRepo;
-
-    /**
-     * Deletion controller needs access to pretty much every repo in order to do cascading deletes.
-     * @param labOrderRepo                 lab order repo
-     * @param labOrderAuditRepo            lab order audit repo
-     * @param labResultRepo                lab result repo
-     * @param labResultAuditRepo           lab result audit repo
-     * @param consultationRequestRepo      consultation request repo
-     * @param consultationRequestAuditRepo consultation request audit repo
-     * @param hospitalVisitRepo            hospital visit repo
-     * @param hospitalVisitAuditRepo       hospital visit audit repo
-     * @param formAnswerAuditRepository    form answer audit repo
-     * @param formAnswerRepository         form answer repo
-     * @param formAuditRepository          form audit repo
-     * @param formRepository               form repo
-     * @param plannedMovementRepo          planned movement repo
-     * @param plannedMovementAuditRepo     planned movement audit repo
-=======
     private final PendingAdtController pendingAdtController;
     private final LabController labController;
     private final ConsultationRequestController consultationRequestController;
@@ -88,40 +27,14 @@
      * @param labController                     controller for Lab tables
      * @param consultationRequestController     controller for consultation request tables
      * @param hospitalVisitController           controller for visit tables
->>>>>>> a084d31b
      */
     public DeletionController(
-<<<<<<< HEAD
-            LabOrderRepository labOrderRepo, LabOrderAuditRepository labOrderAuditRepo,
-            LabResultRepository labResultRepo, LabResultAuditRepository labResultAuditRepo,
-            ConsultationRequestRepository consultationRequestRepo, ConsultationRequestAuditRepository consultationRequestAuditRepo,
-            HospitalVisitRepository hospitalVisitRepo, HospitalVisitAuditRepository hospitalVisitAuditRepo,
-            FormRepository formRepository, FormAuditRepository formAuditRepository,
-            FormAnswerRepository formAnswerRepository, FormAnswerAuditRepository formAnswerAuditRepository,
-            PlannedMovementRepository plannedMovementRepo, PlannedMovementAuditRepository plannedMovementAuditRepo
-    ) {
-        this.labOrderRepo = labOrderRepo;
-        this.labOrderAuditRepo = labOrderAuditRepo;
-        this.labResultRepo = labResultRepo;
-        this.labResultAuditRepo = labResultAuditRepo;
-        this.consultationRequestRepo = consultationRequestRepo;
-        this.consultationRequestAuditRepo = consultationRequestAuditRepo;
-        this.hospitalVisitRepo = hospitalVisitRepo;
-        this.hospitalVisitAuditRepo = hospitalVisitAuditRepo;
-        this.formRepository = formRepository;
-        this.formAuditRepository = formAuditRepository;
-        this.formAnswerRepository = formAnswerRepository;
-        this.formAnswerAuditRepository = formAnswerAuditRepository;
-        this.plannedMovementRepo = plannedMovementRepo;
-        this.plannedMovementAuditRepo = plannedMovementAuditRepo;
-=======
             PendingAdtController pendingAdtController, LabController labController,
             ConsultationRequestController consultationRequestController, VisitController hospitalVisitController) {
         this.pendingAdtController = pendingAdtController;
         this.labController = labController;
         this.consultationRequestController = consultationRequestController;
         this.hospitalVisitController = hospitalVisitController;
->>>>>>> a084d31b
     }
 
     /**
@@ -132,14 +45,10 @@
      */
     public void deleteVisitsAndDependentEntities(Iterable<HospitalVisit> visits, Instant invalidationTime, Instant deletionTime) {
         for (HospitalVisit visit : visits) {
-<<<<<<< HEAD
-            deletePlannedMovements(visit, invalidationTime, deletionTime);
-            deleteLabOrdersForVisit(visit, invalidationTime, deletionTime);
-            deleteConsultRequestsForVisit(visit, invalidationTime, deletionTime);
-            deleteFormsForVisit(visit, invalidationTime, deletionTime);
-
-            hospitalVisitAuditRepo.save(visit.createAuditEntity(invalidationTime, deletionTime));
-            hospitalVisitRepo.delete(visit);
+            pendingAdtController.deletePlannedMovements(visit, invalidationTime, deletionTime);
+            labController.deleteLabOrdersForVisit(visit, invalidationTime, deletionTime);
+            consultationRequestController.deleteConsultRequestsForVisit(visit, invalidationTime, deletionTime);
+            hospitalVisitController.deleteVisit(visit, invalidationTime, deletionTime);
         }
     }
 
@@ -224,12 +133,4 @@
         }
     }
 
-=======
-            pendingAdtController.deletePlannedMovements(visit, invalidationTime, deletionTime);
-            labController.deleteLabOrdersForVisit(visit, invalidationTime, deletionTime);
-            consultationRequestController.deleteConsultRequestsForVisit(visit, invalidationTime, deletionTime);
-            hospitalVisitController.deleteVisit(visit, invalidationTime, deletionTime);
-        }
-    }
->>>>>>> a084d31b
 }