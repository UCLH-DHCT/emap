package uk.ac.ucl.rits.inform.datasinks.emapstar.controllers;

import org.springframework.stereotype.Component;
import uk.ac.ucl.rits.inform.datasinks.emapstar.repos.ConsultationRequestAuditRepository;
import uk.ac.ucl.rits.inform.datasinks.emapstar.repos.ConsultationRequestRepository;
import uk.ac.ucl.rits.inform.datasinks.emapstar.repos.FormAnswerAuditRepository;
import uk.ac.ucl.rits.inform.datasinks.emapstar.repos.FormAnswerRepository;
import uk.ac.ucl.rits.inform.datasinks.emapstar.repos.FormAuditRepository;
import uk.ac.ucl.rits.inform.datasinks.emapstar.repos.FormRepository;
import uk.ac.ucl.rits.inform.datasinks.emapstar.repos.HospitalVisitAuditRepository;
import uk.ac.ucl.rits.inform.datasinks.emapstar.repos.HospitalVisitRepository;
import uk.ac.ucl.rits.inform.datasinks.emapstar.repos.PlannedMovementAuditRepository;
import uk.ac.ucl.rits.inform.datasinks.emapstar.repos.PlannedMovementRepository;
import uk.ac.ucl.rits.inform.datasinks.emapstar.repos.labs.LabOrderAuditRepository;
import uk.ac.ucl.rits.inform.datasinks.emapstar.repos.labs.LabOrderRepository;
import uk.ac.ucl.rits.inform.datasinks.emapstar.repos.labs.LabResultAuditRepository;
import uk.ac.ucl.rits.inform.datasinks.emapstar.repos.labs.LabResultRepository;
import uk.ac.ucl.rits.inform.informdb.consults.ConsultationRequest;
import uk.ac.ucl.rits.inform.informdb.consults.ConsultationRequestAudit;
import uk.ac.ucl.rits.inform.informdb.forms.Form;
import uk.ac.ucl.rits.inform.informdb.forms.FormAnswer;
import uk.ac.ucl.rits.inform.informdb.identity.HospitalVisit;
<<<<<<< HEAD
import uk.ac.ucl.rits.inform.informdb.identity.HospitalVisitAudit;
import uk.ac.ucl.rits.inform.informdb.identity.Mrn;
=======
>>>>>>> 73171850
import uk.ac.ucl.rits.inform.informdb.labs.LabOrder;
import uk.ac.ucl.rits.inform.informdb.labs.LabOrderAudit;
import uk.ac.ucl.rits.inform.informdb.labs.LabResult;
import uk.ac.ucl.rits.inform.informdb.labs.LabResultAudit;
import uk.ac.ucl.rits.inform.informdb.movement.PlannedMovement;

import java.time.Instant;
import java.util.List;

/**
 * @author Jeremy Stein
 * <p>
 * Operations to delete entities in a cascading fashion, creating new audit rows as appropriate.
 * This was written with performing unfiltered, cascading deletes in mind
 * eg. delete an entire person's record.
 * It could be adapted to be more selective (but still be cascading).
 */
@Component
public class DeletionController {
    private final LabOrderRepository labOrderRepo;
    private final LabOrderAuditRepository labOrderAuditRepo;
    private final LabResultRepository labResultRepo;
    private final LabResultAuditRepository labResultAuditRepo;
    private final ConsultationRequestRepository consultationRequestRepo;
    private final ConsultationRequestAuditRepository consultationRequestAuditRepo;
    private final HospitalVisitRepository hospitalVisitRepo;
    private final HospitalVisitAuditRepository hospitalVisitAuditRepo;
<<<<<<< HEAD
    private final FormRepository formRepository;
    private final FormAuditRepository formAuditRepository;
    private final FormAnswerRepository formAnswerRepository;
    private final FormAnswerAuditRepository formAnswerAuditRepository;
=======
    private final PlannedMovementRepository plannedMovementRepo;
    private final PlannedMovementAuditRepository plannedMovementAuditRepo;
>>>>>>> 73171850

    /**
     * Deletion controller needs access to pretty much every repo in order to do cascading deletes.
     * @param labOrderRepo                 lab order repo
     * @param labOrderAuditRepo            lab order audit repo
     * @param labResultRepo                lab result repo
     * @param labResultAuditRepo           lab result audit repo
     * @param consultationRequestRepo      consultation request repo
     * @param consultationRequestAuditRepo consultation request audit repo
     * @param hospitalVisitRepo            hospital visit repo
     * @param hospitalVisitAuditRepo       hospital visit audit repo
<<<<<<< HEAD
     * @param formAnswerAuditRepository    form answer audit repo
     * @param formAnswerRepository         form answer repo
     * @param formAuditRepository          form audit repo
     * @param formRepository               form repo
=======
     * @param plannedMovementRepo          planned movement repo
     * @param plannedMovementAuditRepo     planned movement audit repo
>>>>>>> 73171850
     */
    @SuppressWarnings("checkstyle:parameternumber")
    public DeletionController(
            LabOrderRepository labOrderRepo, LabOrderAuditRepository labOrderAuditRepo,
            LabResultRepository labResultRepo, LabResultAuditRepository labResultAuditRepo,
            ConsultationRequestRepository consultationRequestRepo, ConsultationRequestAuditRepository consultationRequestAuditRepo,
            HospitalVisitRepository hospitalVisitRepo, HospitalVisitAuditRepository hospitalVisitAuditRepo,
<<<<<<< HEAD
            FormRepository formRepository, FormAuditRepository formAuditRepository,
            FormAnswerRepository formAnswerRepository, FormAnswerAuditRepository formAnswerAuditRepository
=======
            PlannedMovementRepository plannedMovementRepo, PlannedMovementAuditRepository plannedMovementAuditRepo
>>>>>>> 73171850
    ) {
        this.labOrderRepo = labOrderRepo;
        this.labOrderAuditRepo = labOrderAuditRepo;
        this.labResultRepo = labResultRepo;
        this.labResultAuditRepo = labResultAuditRepo;
        this.consultationRequestRepo = consultationRequestRepo;
        this.consultationRequestAuditRepo = consultationRequestAuditRepo;
        this.hospitalVisitRepo = hospitalVisitRepo;
        this.hospitalVisitAuditRepo = hospitalVisitAuditRepo;
<<<<<<< HEAD
        this.formRepository = formRepository;
        this.formAuditRepository = formAuditRepository;
        this.formAnswerRepository = formAnswerRepository;
        this.formAnswerAuditRepository = formAnswerAuditRepository;
=======
        this.plannedMovementRepo = plannedMovementRepo;
        this.plannedMovementAuditRepo = plannedMovementAuditRepo;
>>>>>>> 73171850
    }

    /**
     * Delete all visits that are older than the current message, along with tables which require visits.
     * @param visits           List of hopsital visits
     * @param invalidationTime Time of the delete information message
     * @param deletionTime     time that emap-core started processing the message.
     */
    public void deleteVisitsAndDependentEntities(Iterable<HospitalVisit> visits, Instant invalidationTime, Instant deletionTime) {
        for (HospitalVisit visit : visits) {
            deletePlannedMovements(visit, invalidationTime, deletionTime);
            deleteLabOrdersForVisit(visit, invalidationTime, deletionTime);
            deleteConsultRequestsForVisit(visit, invalidationTime, deletionTime);
            deleteFormsForVisit(visit, invalidationTime, deletionTime);

            hospitalVisitAuditRepo.save(visit.createAuditEntity(invalidationTime, deletionTime));
            hospitalVisitRepo.delete(visit);
        }
    }

<<<<<<< HEAD
    private void deleteFormsForVisit(HospitalVisit visit, Instant invalidationTime, Instant deletionTime) {
        List<Form> allFormsForVisit = formRepository.findAllByHospitalVisitId(visit);
        deleteForms(allFormsForVisit, invalidationTime, deletionTime);
    }

    /**
     * Delete all forms and form answers directly attached to an MRN.
     * @param mrn mrn to delete from
     * @param invalidationTime invalidation time
     * @param deletionTime deletion time
     */
    public void deleteFormsForMrn(Mrn mrn, Instant invalidationTime, Instant deletionTime) {
        List<Form> allFormsForMrn = formRepository.findAllByMrnId(mrn);
        deleteForms(allFormsForMrn, invalidationTime, deletionTime);
    }


    private void deleteForms(List<Form> allFormsForVisit, Instant invalidationTime, Instant deletionTime) {
        for (Form form: allFormsForVisit) {
            List<FormAnswer> formAnswers = form.getFormAnswers();
            for (FormAnswer ans : formAnswers) {
                formAnswerAuditRepository.save(ans.createAuditEntity(invalidationTime, deletionTime));
            }
            formAnswerRepository.deleteAll(formAnswers);
            formAuditRepository.save(form.createAuditEntity(invalidationTime, deletionTime));
        }
        formRepository.deleteAll(allFormsForVisit);
=======
    /**
     * Delete planned movements from a delete patient information message.
     * @param visit            Hospital visit that should have their planned movements deleted
     * @param invalidationTime Time of the delete information message
     * @param deletionTime     time that emap-core started processing the message.
     */
    private void deletePlannedMovements(HospitalVisit visit, Instant invalidationTime, Instant deletionTime) {
        plannedMovementRepo.findAllByHospitalVisitId(visit)
                .forEach(plannedMovement -> deletePlannedMovement(plannedMovement, invalidationTime, deletionTime));
    }

    /**
     * Audit and delete a planned movement.
     * @param plannedMovement Planned movement to delete
     * @param deletionTime    Hospital time that the planned movement was deleted at
     * @param storedUntil     Time that emap-core started processing the message.
     */
    private void deletePlannedMovement(PlannedMovement plannedMovement, Instant deletionTime, Instant storedUntil) {
        plannedMovementAuditRepo.save(plannedMovement.createAuditEntity(deletionTime, storedUntil));
        plannedMovementRepo.delete(plannedMovement);
>>>>>>> 73171850
    }

    private void deleteLabOrdersForVisit(HospitalVisit visit, Instant invalidationTime, Instant deletionTime) {
        List<LabOrder> labOrders = labOrderRepo.findAllByHospitalVisitId(visit);
        for (var lo : labOrders) {
            deleteLabResultsForLabOrder(lo, invalidationTime, deletionTime);

            LabOrderAudit labOrderAudit = lo.createAuditEntity(invalidationTime, deletionTime);
            labOrderAuditRepo.save(labOrderAudit);
            labOrderRepo.delete(lo);
        }

    }

    private void deleteLabResultsForLabOrder(LabOrder labOrder, Instant invalidationTime, Instant deletionTime) {
        List<LabResult> labResults = labResultRepo.findAllByLabOrderId(labOrder);
        for (var lr : labResults) {
            LabResultAudit resultAudit = lr.createAuditEntity(invalidationTime, deletionTime);
            labResultAuditRepo.save(resultAudit);
            labResultRepo.delete(lr);
        }
    }

    private void deleteConsultRequestsForVisit(HospitalVisit visit, Instant invalidationTime, Instant deletionTime) {
        List<ConsultationRequest> consultationRequests = consultationRequestRepo.findAllByHospitalVisitId(visit);
        for (var cr : consultationRequests) {
            ConsultationRequestAudit auditEntity = cr.createAuditEntity(invalidationTime, deletionTime);
            consultationRequestAuditRepo.save(auditEntity);
            consultationRequestRepo.delete(cr);
        }
    }

}<|MERGE_RESOLUTION|>--- conflicted
+++ resolved
@@ -20,11 +20,7 @@
 import uk.ac.ucl.rits.inform.informdb.forms.Form;
 import uk.ac.ucl.rits.inform.informdb.forms.FormAnswer;
 import uk.ac.ucl.rits.inform.informdb.identity.HospitalVisit;
-<<<<<<< HEAD
-import uk.ac.ucl.rits.inform.informdb.identity.HospitalVisitAudit;
 import uk.ac.ucl.rits.inform.informdb.identity.Mrn;
-=======
->>>>>>> 73171850
 import uk.ac.ucl.rits.inform.informdb.labs.LabOrder;
 import uk.ac.ucl.rits.inform.informdb.labs.LabOrderAudit;
 import uk.ac.ucl.rits.inform.informdb.labs.LabResult;
@@ -52,15 +48,12 @@
     private final ConsultationRequestAuditRepository consultationRequestAuditRepo;
     private final HospitalVisitRepository hospitalVisitRepo;
     private final HospitalVisitAuditRepository hospitalVisitAuditRepo;
-<<<<<<< HEAD
     private final FormRepository formRepository;
     private final FormAuditRepository formAuditRepository;
     private final FormAnswerRepository formAnswerRepository;
     private final FormAnswerAuditRepository formAnswerAuditRepository;
-=======
     private final PlannedMovementRepository plannedMovementRepo;
     private final PlannedMovementAuditRepository plannedMovementAuditRepo;
->>>>>>> 73171850
 
     /**
      * Deletion controller needs access to pretty much every repo in order to do cascading deletes.
@@ -72,15 +65,12 @@
      * @param consultationRequestAuditRepo consultation request audit repo
      * @param hospitalVisitRepo            hospital visit repo
      * @param hospitalVisitAuditRepo       hospital visit audit repo
-<<<<<<< HEAD
      * @param formAnswerAuditRepository    form answer audit repo
      * @param formAnswerRepository         form answer repo
      * @param formAuditRepository          form audit repo
      * @param formRepository               form repo
-=======
      * @param plannedMovementRepo          planned movement repo
      * @param plannedMovementAuditRepo     planned movement audit repo
->>>>>>> 73171850
      */
     @SuppressWarnings("checkstyle:parameternumber")
     public DeletionController(
@@ -88,12 +78,9 @@
             LabResultRepository labResultRepo, LabResultAuditRepository labResultAuditRepo,
             ConsultationRequestRepository consultationRequestRepo, ConsultationRequestAuditRepository consultationRequestAuditRepo,
             HospitalVisitRepository hospitalVisitRepo, HospitalVisitAuditRepository hospitalVisitAuditRepo,
-<<<<<<< HEAD
             FormRepository formRepository, FormAuditRepository formAuditRepository,
-            FormAnswerRepository formAnswerRepository, FormAnswerAuditRepository formAnswerAuditRepository
-=======
+            FormAnswerRepository formAnswerRepository, FormAnswerAuditRepository formAnswerAuditRepository,
             PlannedMovementRepository plannedMovementRepo, PlannedMovementAuditRepository plannedMovementAuditRepo
->>>>>>> 73171850
     ) {
         this.labOrderRepo = labOrderRepo;
         this.labOrderAuditRepo = labOrderAuditRepo;
@@ -103,15 +90,12 @@
         this.consultationRequestAuditRepo = consultationRequestAuditRepo;
         this.hospitalVisitRepo = hospitalVisitRepo;
         this.hospitalVisitAuditRepo = hospitalVisitAuditRepo;
-<<<<<<< HEAD
         this.formRepository = formRepository;
         this.formAuditRepository = formAuditRepository;
         this.formAnswerRepository = formAnswerRepository;
         this.formAnswerAuditRepository = formAnswerAuditRepository;
-=======
         this.plannedMovementRepo = plannedMovementRepo;
         this.plannedMovementAuditRepo = plannedMovementAuditRepo;
->>>>>>> 73171850
     }
 
     /**
@@ -132,7 +116,6 @@
         }
     }
 
-<<<<<<< HEAD
     private void deleteFormsForVisit(HospitalVisit visit, Instant invalidationTime, Instant deletionTime) {
         List<Form> allFormsForVisit = formRepository.findAllByHospitalVisitId(visit);
         deleteForms(allFormsForVisit, invalidationTime, deletionTime);
@@ -151,7 +134,7 @@
 
 
     private void deleteForms(List<Form> allFormsForVisit, Instant invalidationTime, Instant deletionTime) {
-        for (Form form: allFormsForVisit) {
+        for (Form form : allFormsForVisit) {
             List<FormAnswer> formAnswers = form.getFormAnswers();
             for (FormAnswer ans : formAnswers) {
                 formAnswerAuditRepository.save(ans.createAuditEntity(invalidationTime, deletionTime));
@@ -160,7 +143,8 @@
             formAuditRepository.save(form.createAuditEntity(invalidationTime, deletionTime));
         }
         formRepository.deleteAll(allFormsForVisit);
-=======
+    }
+
     /**
      * Delete planned movements from a delete patient information message.
      * @param visit            Hospital visit that should have their planned movements deleted
@@ -181,7 +165,6 @@
     private void deletePlannedMovement(PlannedMovement plannedMovement, Instant deletionTime, Instant storedUntil) {
         plannedMovementAuditRepo.save(plannedMovement.createAuditEntity(deletionTime, storedUntil));
         plannedMovementRepo.delete(plannedMovement);
->>>>>>> 73171850
     }
 
     private void deleteLabOrdersForVisit(HospitalVisit visit, Instant invalidationTime, Instant deletionTime) {
