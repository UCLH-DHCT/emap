--- conflicted
+++ resolved
@@ -181,11 +181,7 @@
         }
         CoreDemographic messageDemographics = existingDemographic.copy();
         updateCoreDemographicFields(originalMrn, adtMessage, storedFrom, messageDemographics);
-<<<<<<< HEAD
-        return !existingDemographic.equals(messageDemographics) && existingDemographic.getValidFrom().isBefore(messageDemographics.getValidFrom());
-=======
         return !existingDemographic.equals(messageDemographics);
->>>>>>> f5b01304
     }
 
     /**
