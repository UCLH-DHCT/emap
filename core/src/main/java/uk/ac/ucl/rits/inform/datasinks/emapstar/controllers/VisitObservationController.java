--- conflicted
+++ resolved
@@ -76,9 +76,8 @@
         // if both IDs are present, it's a mapping metadata message (as opposed to data for observation type)
         if (msg.getInterfaceId() != null && msg.getFlowsheetRowEpicId() != null) {
             processMappingMessage(msg, storedFrom);
-<<<<<<< HEAD
         } else {
-            RowState<VisitObservationType, VisitObservationTypeAudit> typeState = getOrCreateObservationType(
+            RowState<VisitObservationType, VisitObservationTypeAudit> typeState = getOrCreateObservationTypeState(
                     msg.getInterfaceId(), msg.getFlowsheetRowEpicId(), msg.getSourceObservationType(), msg.getLastUpdatedInstant(), storedFrom);
             VisitObservationType observationType = typeState.getEntity();
             // Update metadata with usable information
@@ -94,37 +93,13 @@
                     msg.getValueType(), observationType.getPrimaryDataType(), observationType::setPrimaryDataType, messageValidFrom, entityValidFrom);
             typeState.assignIfCurrentlyNullOrNewerAndDifferent(
                     msg.getCreationInstant(), observationType.getCreationTime(), observationType::setCreationTime, messageValidFrom, entityValidFrom);
-=======
-        }
-        RowState<VisitObservationType, VisitObservationTypeAudit> typeState = getOrCreateObservationTypeState(
-                msg.getInterfaceId(), msg.getFlowsheetRowEpicId(), msg.getSourceObservationType(), msg.getLastUpdatedInstant(), storedFrom);
-        VisitObservationType observationType = typeState.getEntity();
-        // Update metadata with usable information
-        Instant messageValidFrom = msg.getLastUpdatedInstant();
-        Instant entityValidFrom = observationType.getValidFrom();
-        typeState.assignIfCurrentlyNullOrNewerAndDifferent(
-                msg.getName(), observationType.getName(), observationType::setName, messageValidFrom, entityValidFrom);
-        typeState.assignIfCurrentlyNullOrNewerAndDifferent(
-                msg.getDisplayName(), observationType.getDisplayName(), observationType::setDisplayName, messageValidFrom, entityValidFrom);
-        typeState.assignIfCurrentlyNullOrNewerAndDifferent(
-                msg.getDescription(), observationType.getDescription(), observationType::setDescription, messageValidFrom, entityValidFrom);
-        typeState.assignIfCurrentlyNullOrNewerAndDifferent(
-                msg.getValueType(), observationType.getPrimaryDataType(), observationType::setPrimaryDataType, messageValidFrom, entityValidFrom);
-        typeState.assignIfCurrentlyNullOrNewerAndDifferent(
-                msg.getCreationInstant(), observationType.getCreationTime(), observationType::setCreationTime, messageValidFrom, entityValidFrom);
->>>>>>> 403ce789
-
-            typeState.saveEntityOrAuditLogIfRequired(visitObservationTypeRepo, visitObservationTypeAuditRepo);
-        }
-    }
-
-    /**
-<<<<<<< HEAD
-     * Processing mapping metadata, as opposed to naming metadata.
-=======
+
+        typeState.saveEntityOrAuditLogIfRequired(visitObservationTypeRepo, visitObservationTypeAuditRepo);
+    }
+
+    /**
      * There are two different types of metadata: i) containing the mapping between an interfaceId and idInApplication and
      * ii) containing lots of naming data for the particular VisitObservationType.
->>>>>>> 403ce789
      * @param msg        Flowsheet metadata message containing mapping information
      * @param storedFrom When this information was first processed in Star.
      * @throws RequiredDataMissingException if relevant VisitObservationType(s) cannot be found
@@ -142,7 +117,7 @@
                 .map(vot -> new RowState<>(vot, msg.getLastUpdatedInstant(), storedFrom, false))
                 .orElse(null);
         if (votCaboodleState == null && votEpicState == null) {
-            RowState<VisitObservationType, VisitObservationTypeAudit> vot = getOrCreateObservationTypeState(msg.getInterfaceId(),
+            RowState<VisitObservationType, VisitObservationTypeAudit> vot = getOrCreateObservationType(msg.getInterfaceId(),
                     msg.getFlowsheetRowEpicId(), msg.getSourceObservationType(), msg.getLastUpdatedInstant(), storedFrom);
             vot.saveEntityOrAuditLogIfRequired(visitObservationTypeRepo, visitObservationTypeAuditRepo);
         } else if (votCaboodleState != null) {
@@ -169,6 +144,7 @@
     /**
      * Create, update or delete a flowsheet, saving the visit observation to the cache.
      * Will also create a new VisitObservationType if it doesn't already exist.
+     *
      * @param msg        flowsheet
      * @param visit      hospital visit
      * @param storedFrom time that emap-core started processing the message
@@ -191,6 +167,7 @@
 
     /**
      * If mapping between flowsheet row EPIC id and interface id already exists, nothing (?) needs to change.
+     *
      * @param interfaceId     Identifier of observation type.
      * @param idInApplication IdInApplication of observation type.
      * @return True if mapping between interfaceId and idInApplication already exists, otherwise false.
@@ -224,6 +201,7 @@
     /**
      * Deletes VisitObservationType that was created in the absence of mapping information. Once mapping information is
      * present, the metadata VisitObservationType will be updated instead and the key information replaced respectively.
+     *
      * @param vVisitObservationType VisitObservationType to be deleted as object for repository deletion
      */
     public void deleteVisitObservationType(VisitObservationType vVisitObservationType) {
@@ -233,6 +211,7 @@
     /**
      * Retrieves the existing information if visit observation type already exists, otherwise creates a new visit
      * observation type.
+     *
      * @param idInApplication Flowsheet row EPIC identifier
      * @param interfaceId     Interface id
      * @param observationType Type of visit observation
