--- conflicted
+++ resolved
@@ -20,14 +20,11 @@
 import java.util.List;
 import java.util.Optional;
 
-<<<<<<< HEAD
 import static org.junit.jupiter.api.Assertions.assertEquals;
 import static org.junit.jupiter.api.Assertions.assertNotEquals;
 import static org.junit.jupiter.api.Assertions.assertNotNull;
 import static org.junit.jupiter.api.Assertions.assertTrue;
-=======
 import static org.junit.jupiter.api.Assertions.assertNull;
->>>>>>> 339f4e69
 
 class TestFlowsheetProcessing extends MessageProcessingBase {
     private List<Flowsheet> messages;
@@ -69,11 +66,7 @@
 
         // 7 flowsheets in input file
         List<VisitObservation> observations = visitObservationRepository.findAllByHospitalVisitId(visit);
-<<<<<<< HEAD
-        assertEquals(6, observations.size());
-=======
-        Assertions.assertEquals(7, observations.size());
->>>>>>> 339f4e69
+        assertEquals(7, observations.size());
     }
 
     /**
@@ -151,16 +144,10 @@
         }
 
         // visit observation now does not exist
-<<<<<<< HEAD
-        Optional<VisitObservation> deletedObservation = visitObservationRepository
-                .findByHospitalVisitIdAndVisitObservationTypeIdIdInApplication(visit, stringDeleteId);
-        assertTrue(deletedObservation.isEmpty());
-=======
         VisitObservation deletedObservation = visitObservationRepository
                 .findByHospitalVisitIdAndVisitObservationTypeIdIdInApplication(visit, stringDeleteId)
                 .orElseThrow();
         assertNull(deletedObservation.getValueAsText());
->>>>>>> 339f4e69
 
         // audit log for the old value
         VisitObservationAudit audit = visitObservationAuditRepository
@@ -188,16 +175,10 @@
         processSingleMessage(msg);
 
         // visit observation now does not exist
-<<<<<<< HEAD
-        Optional<VisitObservation> deletedObservation = visitObservationRepository
-                .findByHospitalVisitIdAndVisitObservationTypeIdIdInApplication(visit, numericDeleteId);
-        assertTrue(deletedObservation.isEmpty());
-=======
         VisitObservation deletedObservation = visitObservationRepository
                 .findByHospitalVisitIdAndVisitObservationTypeIdIdInApplication(visit, numericDeleteId)
                 .orElseThrow();
         assertNull(deletedObservation.getValueAsText());
->>>>>>> 339f4e69
 
         // audit log for the old value
         VisitObservationAudit audit = visitObservationAuditRepository
