--- conflicted
+++ resolved
@@ -1,19 +1,10 @@
 package uk.ac.ucl.rits.inform.datasinks.emapstar;
 
-import static org.junit.Assert.assertEquals;
-import static org.junit.Assert.assertNotNull;
-
-import java.util.List;
-
+import org.junit.jupiter.api.Assertions;
 import org.junit.jupiter.api.BeforeEach;
 import org.junit.jupiter.api.Test;
 import org.springframework.beans.factory.annotation.Autowired;
-<<<<<<< HEAD
 import uk.ac.ucl.rits.inform.datasinks.emapstar.repos.HospitalVisitAuditRepository;
-=======
-
-import uk.ac.ucl.rits.inform.datasinks.emapstar.repos.AuditHospitalVisitRepository;
->>>>>>> 03c22e40
 import uk.ac.ucl.rits.inform.datasinks.emapstar.repos.HospitalVisitRepository;
 import uk.ac.ucl.rits.inform.informdb.identity.HospitalVisit;
 import uk.ac.ucl.rits.inform.informdb.identity.Mrn;
@@ -21,21 +12,19 @@
 import uk.ac.ucl.rits.inform.interchange.EmapOperationMessageProcessingException;
 import uk.ac.ucl.rits.inform.interchange.VitalSigns;
 
-public class TestVitalSignProcessing extends MessageProcessingBase {
+import java.util.List;
+
+class TestVitalSignProcessing extends MessageProcessingBase {
     private List<VitalSigns> messages;
     private String vitalsMrn = "21014099";
     @Autowired
     private HospitalVisitRepository hospitalVisitRepository;
     @Autowired
-<<<<<<< HEAD
-    HospitalVisitAuditRepository hospitalVisitAuditRepository;
-=======
-    private AuditHospitalVisitRepository auditHospitalVisitRepository;
->>>>>>> 03c22e40
+    private HospitalVisitAuditRepository hospitalVisitAuditRepository;
 
 
     @BeforeEach
-    public void setup() {
+    void setup() {
         messages = messageFactory.getVitalSigns("hl7.yaml", "0000040");
     }
 
@@ -43,17 +32,17 @@
      * no existing mrns, so new mrn, mrn_to_live core_demographics rows should be created.
      */
     @Test
-    public void testCreateNewPatient() throws EmapOperationMessageProcessingException {
+    void testCreateNewPatient() throws EmapOperationMessageProcessingException {
         for (VitalSigns msg : messages) {
             msg.setVisitNumber(defaultEncounter);
             processSingleMessage(msg);
         }
         List<Mrn> mrns = getAllMrns();
-        assertEquals(1, mrns.size());
-        assertEquals("EPIC", mrns.get(0).getSourceSystem());
+        Assertions.assertEquals(1, mrns.size());
+        Assertions.assertEquals("EPIC", mrns.get(0).getSourceSystem());
 
         MrnToLive mrnToLive = mrnToLiveRepo.getByMrnIdEquals(mrns.get(0));
-        assertNotNull(mrnToLive);
+        Assertions.assertNotNull(mrnToLive);
 
         HospitalVisit visit = hospitalVisitRepository.findByEncounter(defaultEncounter).orElseThrow(NullPointerException::new);
 
