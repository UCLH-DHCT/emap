package uk.ac.ucl.rits.inform.datasinks.emapstar.visit_observations;

import org.junit.jupiter.api.BeforeEach;
import org.junit.jupiter.api.Test;
import org.springframework.beans.factory.annotation.Autowired;
import org.springframework.test.context.jdbc.Sql;
import uk.ac.ucl.rits.inform.datasinks.emapstar.MessageProcessingBase;
import uk.ac.ucl.rits.inform.datasinks.emapstar.repos.HospitalVisitRepository;
import uk.ac.ucl.rits.inform.datasinks.emapstar.repos.vist_observations.VisitObservationRepository;
import uk.ac.ucl.rits.inform.datasinks.emapstar.repos.vist_observations.VisitObservationTypeAuditRepository;
import uk.ac.ucl.rits.inform.datasinks.emapstar.repos.vist_observations.VisitObservationTypeRepository;
import uk.ac.ucl.rits.inform.informdb.visit_recordings.VisitObservation;
import uk.ac.ucl.rits.inform.informdb.visit_recordings.VisitObservationType;
import uk.ac.ucl.rits.inform.interchange.EmapOperationMessageProcessingException;
import uk.ac.ucl.rits.inform.interchange.visit_observations.Flowsheet;
import uk.ac.ucl.rits.inform.interchange.visit_observations.FlowsheetMetadata;

import java.io.IOException;
import java.time.Instant;
import java.util.List;

import static org.junit.jupiter.api.Assertions.assertEquals;
import static org.junit.jupiter.api.Assertions.assertNotEquals;
import static org.junit.jupiter.api.Assertions.assertNotNull;
import static org.junit.jupiter.api.Assertions.assertNull;

public class TestVisitObservationTypeProcessing extends MessageProcessingBase {
    FlowsheetMetadata flowsheetMetadata;
    FlowsheetMetadata flowsheetMpiMetadata;
    Flowsheet flowsheetEpic;
    Flowsheet flowsheetCaboodle;

    @Autowired
    HospitalVisitRepository hospitalVisitRepository;
    @Autowired
    VisitObservationRepository visitObservationRepository;
    @Autowired
    VisitObservationTypeRepository visitObservationTypeRepository;
    @Autowired
    VisitObservationTypeAuditRepository visitObservationTypeAuditRepository;
    private static final String ID_IN_APPLICATION = "38577";
    private static final String INTERFACE_ID = "38577";
    private static final String FLOWSHEET = "flowsheet";
    private static final Instant EARLIER_TIME = Instant.parse("1991-01-01T00:00:00Z");
    private static final Instant LATER_TIME = Instant.parse("2021-12-23T00:00:00Z");


    private void assertMetadataFields(VisitObservationType type, Instant validFrom) {
        assertEquals("R TERLIPRESSIN VOLUME", type.getName());
        assertEquals("Volume (mL) Terlipressin", type.getDisplayName());
        assertEquals("*Unknown", type.getDescription());
        assertEquals("Numeric Type", type.getPrimaryDataType());
        assertEquals(validFrom, type.getValidFrom());
    }

    @BeforeEach
    void setup() throws IOException {
        flowsheetMetadata = messageFactory.getFlowsheetMetadata("flowsheet_metadata.yaml").get(3);
        flowsheetMpiMetadata = messageFactory.getFlowsheetMetadata("flowsheet_mpi_metadata.yaml").get(4);
        flowsheetEpic = messageFactory.getFlowsheets("epic_flowsheets_for_metadata_testing.yaml", "0000040").get(0);
        flowsheetCaboodle = messageFactory.getFlowsheets("caboodle_flowsheets_for_metadata_testing.yaml", "0000040").get(0);
    }

    /**
     * Given no visit observation type exist.
     * When an EPIC flowsheet message arrives
     * Then a visit observation type is created with only interface_id, but no id_in_application
     * @throws EmapOperationMessageProcessingException should never happen
     */
    @Test
    void testCreateVisitObservationTypeFromEpic() throws EmapOperationMessageProcessingException {
        processSingleMessage(flowsheetEpic);
        VisitObservationType visitObservationType = visitObservationTypeRepository.find(INTERFACE_ID,
                null, FLOWSHEET).orElseThrow();
        assertNull(visitObservationType.getIdInApplication());
        assertNotNull(visitObservationType.getInterfaceId());
    }

    /**
     * Given no visit observation type exist.
     * When a caboodle flowsheet metadata message arrives
     * Then a visit observation type is created with only id_in_application, but no interface_id
     */
    @Test
    void testCreateVisitObservationTypeFromCaboodleMetadata() throws EmapOperationMessageProcessingException {
        processSingleMessage(flowsheetMetadata);
        VisitObservationType visitObservationType = visitObservationTypeRepository.find(null, ID_IN_APPLICATION,
                FLOWSHEET).orElseThrow();
        assertNull(visitObservationType.getInterfaceId());
        assertNotNull(visitObservationType.getIdInApplication());
        assertMetadataFields(visitObservationType, flowsheetMetadata.getCreationInstant());
    }

    /**
     * Given no visit observation type exist.
     * When a clarity flowsheet metadata message arrives
     * Then a visit observation type is created with both id_in_application and interface_id
     */
    @Test
    void testCreateVisitObservationTypeFromClarityMetadata() throws EmapOperationMessageProcessingException {
        processSingleMessage(flowsheetMpiMetadata);
        VisitObservationType visitObservationType = visitObservationTypeRepository.find(INTERFACE_ID, ID_IN_APPLICATION,
                FLOWSHEET).orElseThrow();
        assertNotNull(visitObservationType.getInterfaceId());
        assertNotNull(visitObservationType.getIdInApplication());
    }

    /**
     * Given a visit observation type with id_in_application but no interface_id exists
     * When an EPIC flowsheet message arrives
     * Then another visit observation type is created with interface_id but no id_in_application
     */
    @Test
    @Sql("/test_files/visit_observation_type_processing/ot_caboodle.sql")
    void testCreateVisitObservationTypeFromEpicAndCaboodle() throws EmapOperationMessageProcessingException {
        processSingleMessage(flowsheetEpic);
<<<<<<< HEAD
        List vots = getAllEntities(visitObservationTypeRepository);
=======
        processSingleMessage(flowsheetMetadata);
        List<VisitObservationType> vots = getAllEntities(visitObservationTypeRepository);
>>>>>>> 403ce789
        assertEquals(2, vots.size());
    }

    /**
     * Given a visit observation type with interface_id but no id_in_application exists
     * When an EPIC flowsheet message arrives
     * Then the existing visit observation type is not changed
     */
    @Test
    @Sql("/test_files/visit_observation_type_processing/ot_epic.sql")
    void testNotCreateVisitObservationTypeIfExistsEpic() throws EmapOperationMessageProcessingException {
        processSingleMessage(flowsheetEpic);
        List vots = getAllEntities(visitObservationTypeRepository);
        assertEquals(1, vots.size());
    }

    /**
     * Given a visit observation type with id_in_application but no interface_id exists
     * When a clarity flowsheet metadata message arrives
     * Then the missing id_in_application for visit observation type is filled in
     */
    @Test
    @Sql("/test_files/visit_observation_type_processing/ot_caboodle.sql")
    void testFillIdInApplication() throws EmapOperationMessageProcessingException {
        processSingleMessage(flowsheetMpiMetadata);
        List vots = getAllEntities(visitObservationTypeRepository);
        assertEquals(1, vots.size());
        assertEquals(INTERFACE_ID, ((VisitObservationType)vots.get(0)).getInterfaceId());
        assertEquals(ID_IN_APPLICATION, ((VisitObservationType)vots.get(0)).getIdInApplication());
    }

    /**
     * Given:
     * - a visit observation type with id_in_application
     * - a second visit observation type with interface_id
     * - a visit observation referring to the first visit observation type
     * - another visit observation referring to the second visit observation type
     * When a clarity flowsheet metadata message is processed that links id_in_application with interface_id
     * Then 
     * - the visit observation type with id_in_application is updated to hold the interface_id from second visit observation type
     * - the id is updated for the second visit observation referring to second visit observation type
     * - the second visit observation type is deleted
     */
    @Test
    @Sql("/test_files/visit_observation_type_processing/complex.sql")
    void testMappingClaritySecondOT() throws EmapOperationMessageProcessingException {
        processSingleMessage(flowsheetMpiMetadata);
        List vots = getAllEntities(visitObservationTypeRepository);
        assertEquals(1, vots.size());
        assertEquals(((VisitObservationType)vots.get(0)).getInterfaceId(), INTERFACE_ID);
        assertEquals(((VisitObservationType)vots.get(0)).getIdInApplication(), ID_IN_APPLICATION);
        List<VisitObservation> vos = visitObservationRepository.findAllByHospitalVisitIdEncounter(defaultEncounter);
        assertEquals(vos.get(1).getVisitObservationTypeId().getVisitObservationTypeId(), ((VisitObservationType)vots.get(0)).getVisitObservationTypeId());
    }

    /**
     * Given a visit observation type with both id_in_application and interface_id
     * When a newer caboodle flowsheet metadata message arrives with different names
     * Then the names are updated accordingly but ids are kept as they are
     */
    @Test
    @Sql("/test_files/visit_observation_type_processing/ot_mapping.sql")
    void testNewCaboodleUpdate() throws EmapOperationMessageProcessingException {
        String newDescription = "new description";
        flowsheetMetadata.setDescription(newDescription);
        flowsheetMetadata.setLastUpdatedInstant(LATER_TIME);
        processSingleMessage(flowsheetMetadata);
        List vots = getAllEntities(visitObservationTypeRepository);
        assertEquals(1, vots.size());
        assertEquals(newDescription, ((VisitObservationType) vots.get(0)).getDescription());
    }

    /**
     * Given a visit observation type with both id_in_application and interface_id
     * When an older caboodle flowsheet metadata message arrives with different names
     * Then the names are not updated and ids are kept as they are
     */
    @Test
    @Sql("/test_files/visit_observation_type_processing/ot_mapping.sql")
    void testOlderCaboodleUpdate() throws EmapOperationMessageProcessingException {
        String newDescription = "new description";
        flowsheetMetadata.setDescription(newDescription);
        flowsheetMetadata.setLastUpdatedInstant(EARLIER_TIME);
        processSingleMessage(flowsheetMetadata);
        List vots = getAllEntities(visitObservationTypeRepository);
        assertEquals(1, vots.size());
        assertNotEquals(newDescription, ((VisitObservationType) vots.get(0)).getDescription());
    }
}<|MERGE_RESOLUTION|>--- conflicted
+++ resolved
@@ -114,12 +114,7 @@
     @Sql("/test_files/visit_observation_type_processing/ot_caboodle.sql")
     void testCreateVisitObservationTypeFromEpicAndCaboodle() throws EmapOperationMessageProcessingException {
         processSingleMessage(flowsheetEpic);
-<<<<<<< HEAD
-        List vots = getAllEntities(visitObservationTypeRepository);
-=======
-        processSingleMessage(flowsheetMetadata);
         List<VisitObservationType> vots = getAllEntities(visitObservationTypeRepository);
->>>>>>> 403ce789
         assertEquals(2, vots.size());
     }
 
