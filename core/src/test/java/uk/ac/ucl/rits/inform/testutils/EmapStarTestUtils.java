package uk.ac.ucl.rits.inform.testutils;

import static org.junit.jupiter.api.Assertions.assertEquals;
import static org.junit.jupiter.api.Assertions.assertNotNull;
import static org.junit.jupiter.api.Assertions.assertTrue;

import java.time.Instant;
import java.util.ArrayList;
import java.util.List;
import java.util.Map;
import java.util.stream.Collectors;

import org.springframework.beans.factory.annotation.Autowired;
import org.springframework.context.annotation.ComponentScan;
import org.springframework.stereotype.Component;
import org.springframework.test.context.ActiveProfiles;
import org.springframework.transaction.annotation.Transactional;

import uk.ac.ucl.rits.inform.datasinks.emapstar.repos.EncounterRepository;
import uk.ac.ucl.rits.inform.informdb.AttributeKeyMap;
import uk.ac.ucl.rits.inform.informdb.Encounter;
import uk.ac.ucl.rits.inform.informdb.PatientFact;
import uk.ac.ucl.rits.inform.informdb.PatientProperty;

/**
 * Utility methods for making assertions about the contents of Emap-Star.
 * These are used by the (Interchange -> Emap-Star) test cases in
 * uk.ac.ucl.rits.inform.datasinks.emapstar, and by the end to end (HL7 ->->
 * Emap-Star) tests in uk.ac.ucl.rits.inform.tests.
 *
 * @author Jeremy Stein
 */
@Component
@ActiveProfiles("test")
@ComponentScan(basePackages = { "uk.ac.ucl.rits.inform.informdb" })
public class EmapStarTestUtils {

    @Autowired
    protected EncounterRepository encounterRepo;

    public EmapStarTestUtils() {
    }

    /**
     * Check that the encounter got loaded and has the right number of
     * bed visits, and that one of those visits matches the given expected values.
     *
     * @param expectedEncounter the encounter ID to look for
     * @param expectedTotalVisits How many bed/location visits in the encounter in total
     * @param expectedLocation where the patient is expected to be for one of their visits
     * @param expectedDischargeTime for this same visit, the expected discharged time, or null if it's expected to be still open
     * @return the bedVisit found
     */
    @Transactional
    public PatientFact _testVisitExistsWithLocation(String expectedEncounter, int expectedTotalVisits, String expectedLocation, Instant expectedDischargeTime) {
        List<PatientFact> validBedVisits = getLocationVisitsForEncounter(expectedEncounter, expectedTotalVisits);
        List<PatientFact> validBedVisitsAtLocation =
                validBedVisits.stream().filter(f -> f.getPropertyByAttribute(AttributeKeyMap.LOCATION).get(0).getValueAsString().equals(expectedLocation)).collect(Collectors.toList());
        assertEquals(expectedTotalVisits, validBedVisits.size());
        if (expectedTotalVisits == 0) {
            return null;
        }
        PatientFact bedVisit = validBedVisitsAtLocation.get(0);
        List<PatientProperty> location = bedVisit.getPropertyByAttribute(AttributeKeyMap.LOCATION, p -> p.isValid());
        assertEquals(1, location.size(), "There should be exactly one location property for an inpatient bed visit");
        PatientProperty loca = location.get(0);
        assertTrue(loca.isValid());
        assertEquals(expectedLocation, loca.getValueAsString(), "Bedded location not correct");

        List<PatientProperty> dischargeTimes = bedVisit.getPropertyByAttribute(AttributeKeyMap.DISCHARGE_TIME, p -> p.isValid());
        if (expectedDischargeTime == null) {
            assertEquals(0, dischargeTimes.size(), "There is an unexpected discharge");
        } else {
            PatientProperty disch = dischargeTimes.get(0);
<<<<<<< HEAD
            assertEquals("Discharge time does not match", expectedDischargeTime, disch.getValueAsDatetime());
=======
            assertEquals(expectedDischargeTime, disch.getValueAsDatetime(), "Discharge time does not match");

>>>>>>> 91043327
        }
        return bedVisit;
    }

    /**
     * @param expectedEncounter the encounter, which must exist
     * @param expectedTotalVisits how many visits you expect to exist
     * @return all valid location visit facts (not hospital visits), sorted by arrival time
     */
    public List<PatientFact> getLocationVisitsForEncounter(String expectedEncounter, int expectedTotalVisits) {
        Encounter enc = encounterRepo.findEncounterByEncounter(expectedEncounter);
        assertNotNull(enc, "encounter did not exist");
        Map<AttributeKeyMap, List<PatientFact>> factsAsMap = enc.getFactsGroupByType();
        assertTrue(!factsAsMap.isEmpty(), "Encounter has no patient facts");
        List<PatientFact> validBedVisits = factsAsMap.getOrDefault(AttributeKeyMap.BED_VISIT, new ArrayList<>()).stream()
                .filter(PatientFact::isValid).collect(Collectors.toList());
        assertEquals(expectedTotalVisits, validBedVisits.size());
        // sort by arrival time
        validBedVisits.sort((v1, v2) ->
                v1.getPropertyByAttribute(AttributeKeyMap.ARRIVAL_TIME).get(0).getValueAsDatetime().compareTo(
                v2.getPropertyByAttribute(AttributeKeyMap.ARRIVAL_TIME).get(0).getValueAsDatetime()));
        return validBedVisits;
    }

}<|MERGE_RESOLUTION|>--- conflicted
+++ resolved
@@ -72,12 +72,8 @@
             assertEquals(0, dischargeTimes.size(), "There is an unexpected discharge");
         } else {
             PatientProperty disch = dischargeTimes.get(0);
-<<<<<<< HEAD
-            assertEquals("Discharge time does not match", expectedDischargeTime, disch.getValueAsDatetime());
-=======
             assertEquals(expectedDischargeTime, disch.getValueAsDatetime(), "Discharge time does not match");
 
->>>>>>> 91043327
         }
         return bedVisit;
     }
