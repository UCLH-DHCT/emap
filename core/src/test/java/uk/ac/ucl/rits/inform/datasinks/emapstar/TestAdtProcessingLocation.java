package uk.ac.ucl.rits.inform.datasinks.emapstar;

import java.time.Instant;
import java.time.temporal.ChronoUnit;
import java.util.Optional;

import org.junit.jupiter.api.Assertions;
import org.junit.jupiter.api.Test;
import org.springframework.beans.factory.annotation.Autowired;
import org.springframework.test.context.jdbc.Sql;
<<<<<<< HEAD

=======
>>>>>>> 43817b93
import uk.ac.ucl.rits.inform.datasinks.emapstar.repos.HospitalVisitRepository;
import uk.ac.ucl.rits.inform.datasinks.emapstar.repos.LocationRepository;
import uk.ac.ucl.rits.inform.datasinks.emapstar.repos.LocationVisitAuditRepository;
import uk.ac.ucl.rits.inform.datasinks.emapstar.repos.LocationVisitRepository;
import uk.ac.ucl.rits.inform.informdb.identity.HospitalVisit;
import uk.ac.ucl.rits.inform.informdb.movement.LocationVisit;
import uk.ac.ucl.rits.inform.informdb.movement.LocationVisitAudit;
import uk.ac.ucl.rits.inform.interchange.EmapOperationMessageProcessingException;
import uk.ac.ucl.rits.inform.interchange.Hl7Value;
import uk.ac.ucl.rits.inform.interchange.adt.AdmitPatient;
import uk.ac.ucl.rits.inform.interchange.adt.CancelAdmitPatient;
import uk.ac.ucl.rits.inform.interchange.adt.CancelDischargePatient;
import uk.ac.ucl.rits.inform.interchange.adt.CancelTransferPatient;
import uk.ac.ucl.rits.inform.interchange.adt.DeletePersonInformation;
import uk.ac.ucl.rits.inform.interchange.adt.DischargePatient;
import uk.ac.ucl.rits.inform.interchange.adt.SwapLocations;
import uk.ac.ucl.rits.inform.interchange.adt.TransferPatient;
import uk.ac.ucl.rits.inform.interchange.adt.UpdatePatientInfo;

<<<<<<< HEAD
=======
import java.time.Instant;
import java.time.temporal.ChronoUnit;
import java.util.List;
import java.util.Optional;

>>>>>>> 43817b93
class TestAdtProcessingLocation extends MessageProcessingBase {
    @Autowired
    private HospitalVisitRepository hospitalVisitRepository;
    @Autowired
    private LocationRepository locationRepository;
    @Autowired
    private LocationVisitRepository locationVisitRepository;
    @Autowired
    private LocationVisitAuditRepository locationVisitAuditRepository;

    private final String originalLocation = "T42E^T42E BY03^BY03-17";
    private final long defaultHospitalVisitId = 4001;

    /**
     * No locations or location-visit in database.
     * Should create a new location and location-visit, but no audit location visit
     * @throws EmapOperationMessageProcessingException shouldn't happen
     */
    @Test
    void testCreateNewLocationVisit() throws EmapOperationMessageProcessingException {
        AdmitPatient msg = messageFactory.getAdtMessage("generic/A01.yaml");
        dbOps.processMessage(msg);

        Assertions.assertEquals(1L, getAllEntities(locationRepository).size());
        Assertions.assertEquals(1L, getAllEntities(locationVisitRepository).size());
        Assertions.assertEquals(0L, getAllEntities(locationVisitAuditRepository).size());
    }


    /**
     * Visit and location visit already exist in the database, new location given.
     * Should discharge the original location visit, audit log the original state and create a new location.
     * @throws EmapOperationMessageProcessingException shouldn't happen
     */
    @Test
    @Sql("/populate_db.sql")
    void testMoveCurrentVisitLocation() throws EmapOperationMessageProcessingException {
        TransferPatient msg = messageFactory.getAdtMessage("generic/A02.yaml");
        dbOps.processMessage(msg);

        // original location visit is discharged
        LocationVisit dischargedVisit = locationVisitRepository
                .findByLocationIdLocationString(originalLocation)
                .orElseThrow(NullPointerException::new);
        Assertions.assertNotNull(dischargedVisit.getDischargeTime());

        // current location visit is different
        LocationVisit currentVisit = locationVisitRepository
                .findByDischargeTimeIsNullAndHospitalVisitIdHospitalVisitId(defaultHospitalVisitId)
                .orElseThrow(NullPointerException::new);
        Assertions.assertNotEquals(originalLocation, currentVisit.getLocationId().getLocationString());

        // audit row for location when it had no discharge time
        LocationVisitAudit audit = locationVisitAuditRepository
                .findByLocationIdLocationString(originalLocation)
                .orElseThrow(NullPointerException::new);
        Assertions.assertNull(audit.getDischargeTime());
    }

    /**
     * Visit and location visit already exist in the database.
     * DischargePatient message: discharge the original location visit, audit log the original state.
     * @throws EmapOperationMessageProcessingException shouldn't happen
     */
    @Test
    @Sql("/populate_db.sql")
    void testDischargeMessage() throws EmapOperationMessageProcessingException {
        DischargePatient msg = messageFactory.getAdtMessage("generic/A03.yaml");
        msg.setFullLocationString(Hl7Value.buildFromHl7(originalLocation));
        dbOps.processMessage(msg);

        // original location visit is discharged
<<<<<<< HEAD
        LocationVisit dischargedVisit = locationVisitRepository
                .findByLocationIdLocationString(originalLocation)
                .orElseThrow(NullPointerException::new);
        Assertions.assertNotNull(dischargedVisit.getDischargeTime());
=======
        List<LocationVisit> dischargedVisits = locationVisitRepository
                .findAllByLocationIdLocationStringAndHospitalVisitIdEncounter(originalLocation, defaultEncounter);
        dischargedVisits.forEach(visit -> Assertions.assertNotNull(visit.getDischargeTime()));
>>>>>>> 43817b93

        // audit row for location when it had no discharge time
        LocationVisitAudit audit = locationVisitAuditRepository
                .findByLocationIdLocationString(originalLocation)
                .orElseThrow(NullPointerException::new);
        Assertions.assertNull(audit.getDischargeTime());
    }

    /**
     * Visit and location visit already exist in the database, old message given.
     * Should do nothing to location
     * @throws EmapOperationMessageProcessingException shouldn't happen
     */
    @Test
    @Sql("/populate_db.sql")
    void testOldMessageDoesNotMoveLocation() throws EmapOperationMessageProcessingException {
        TransferPatient msg = messageFactory.getAdtMessage("generic/A02.yaml");
        msg.setEventOccurredDateTime(past);
        dbOps.processMessage(msg);

        // current db location visit has not been discharged
        LocationVisit visit = locationVisitRepository.findByLocationIdLocationString(originalLocation).orElseThrow(NullPointerException::new);
        Assertions.assertNull(visit.getDischargeTime());

        // audit row for location when it had no discharge time
        Optional<LocationVisitAudit> audit = locationVisitAuditRepository.findByLocationIdLocationString(originalLocation);
        Assertions.assertTrue(audit.isEmpty());
    }

    /**
<<<<<<< HEAD
     * Visit and location visit already exist in the database, old message given.
     * Should do nothing to location
     * @throws EmapOperationMessageProcessingException shouldn't happen
     */
    @Test
    @Sql("/populate_db.sql")
    void testTrustedMessageUpdatedUntrustedLocation() throws EmapOperationMessageProcessingException {
        TransferPatient msg = messageFactory.getAdtMessage("generic/A02.yaml");
        msg.setEventOccurredDateTime(past);
        msg.setMrn(null);
        msg.setNhsNumber("222222222");
        msg.setVisitNumber("0999999999");
        String untrustedLocation = "T11E^T11E BY02^BY02-17";

        dbOps.processMessage(msg);

        // original location visit is discharged
        LocationVisit dischargedVisit = locationVisitRepository
                .findByLocationIdLocationString(untrustedLocation)
                .orElseThrow(NullPointerException::new);
        Assertions.assertNotNull(dischargedVisit.getDischargeTime());

        // current location visit is different
        LocationVisit currentVisit = locationVisitRepository
                .findByDischargeTimeIsNullAndHospitalVisitIdHospitalVisitId(defaultHospitalVisitId)
                .orElseThrow(NullPointerException::new);
        Assertions.assertNotEquals(untrustedLocation, currentVisit.getLocationId().getLocationString());

        // audit row for location when it had no discharge time
        LocationVisitAudit audit = locationVisitAuditRepository
                .findByLocationIdLocationString(untrustedLocation)
                .orElseThrow(NullPointerException::new);
        Assertions.assertNull(audit.getDischargeTime());
    }

    /**
=======
>>>>>>> 43817b93
     * @throws EmapOperationMessageProcessingException shouldn't happen
     */
    @Test
    @Sql("/populate_db.sql")
    void testDeletePersonInformation() throws EmapOperationMessageProcessingException {
        DeletePersonInformation msg = messageFactory.getAdtMessage("generic/A29.yaml");
        // process message
        dbOps.processMessage(msg);

        // original location does not exist
        LocationVisit locationVisit = locationVisitRepository.findByLocationIdLocationString(originalLocation).orElse(null);
        Assertions.assertNull(locationVisit);

        // audit row for the existing location
        LocationVisitAudit audit = locationVisitAuditRepository.findByLocationIdLocationString(originalLocation).orElse(null);
        Assertions.assertNotNull(audit);
    }

    /**
     * Message is older than database, so no deletes should take place.
     * @throws EmapOperationMessageProcessingException shouldn't happen
     */
    @Test
    @Sql("/populate_db.sql")
    void testOldDeleteMessageHasNoEffect() throws EmapOperationMessageProcessingException {
        DeletePersonInformation msg = messageFactory.getAdtMessage("generic/A29.yaml");
        msg.setEventOccurredDateTime(Instant.parse("2000-01-01T00:00:00Z"));
        // process message
        dbOps.processMessage(msg);

        // original location does still exist
        LocationVisit locationVisit = locationVisitRepository.findByLocationIdLocationString(originalLocation).orElse(null);
        Assertions.assertNotNull(locationVisit);

        // No audit rows
        Assertions.assertEquals(0L, getAllEntities(locationVisitAuditRepository).size());
    }

    /**
     * No locations or location-visit in database.
     * Cancel admit patient should not add a new location visit.
     * @throws EmapOperationMessageProcessingException shouldn't happen
     */
    @Test
    void testCancelAdmitDoesntExist() throws EmapOperationMessageProcessingException {
        CancelAdmitPatient msg = messageFactory.getAdtMessage("generic/A11.yaml");
        dbOps.processMessage(msg);

        Assertions.assertEquals(0L, getAllEntities(locationVisitRepository).size());
        Assertions.assertEquals(0L, getAllEntities(locationVisitAuditRepository).size());
    }

    /**
     * Location visit exists in the database.
     * Cancel admit should remove the existing location visit
     * @throws EmapOperationMessageProcessingException shouldn't happen
     */
    @Test
    @Sql("/populate_db.sql")
    void testCancelAdmit() throws EmapOperationMessageProcessingException {
        CancelAdmitPatient msg = messageFactory.getAdtMessage("generic/A11.yaml");
        dbOps.processMessage(msg);

        // original location visit is deleted
        Optional<LocationVisit> deletedVisit = locationVisitRepository.findByLocationIdLocationString(originalLocation);
        Assertions.assertTrue(deletedVisit.isEmpty());
    }


    /**
     * No locations or location-visit in database.
     * Cancel transfer patient should create a new location visit.
     * @throws EmapOperationMessageProcessingException shouldn't happen
     */
    @Test
    void testCancelTransferDoesntExist() throws EmapOperationMessageProcessingException {
        CancelTransferPatient msg = messageFactory.getAdtMessage("generic/A12.yaml");
        dbOps.processMessage(msg);

        Assertions.assertEquals(1L, getAllEntities(locationVisitRepository).size());
        Assertions.assertEquals(0L, getAllEntities(locationVisitAuditRepository).size());
    }

    /**
     * location-visit exists in database.
     * Cancel transfer patient should delete the current open visit location and undischarge the previous location.
     * @throws EmapOperationMessageProcessingException shouldn't happen
     */
    @Test
    @Sql("/populate_db.sql")
    void testCancelTransfer() throws EmapOperationMessageProcessingException {
        CancelTransferPatient msg = messageFactory.getAdtMessage("generic/A12.yaml");
        msg.setCancelledLocation(originalLocation);
        String correctLocation = "T11E^T11E BY02^BY02-25";

        dbOps.processMessage(msg);

        // original location visit is deleted
        Optional<LocationVisit> deletedVisit = locationVisitRepository.findByLocationIdLocationString(originalLocation);
        Assertions.assertTrue(deletedVisit.isEmpty());

        // correct location is reopened
        LocationVisit reopenedVisit = locationVisitRepository.findByLocationIdLocationString(correctLocation).orElseThrow();
        Assertions.assertNull(reopenedVisit.getDischargeTime());
    }

    /**
     * No locations or location-visit in database.
     * Cancel transfer patient should create new location
     * @throws EmapOperationMessageProcessingException shouldn't happen
     */
    @Test
    void testCancelDischargeDoesntExist() throws EmapOperationMessageProcessingException {
        CancelDischargePatient msg = messageFactory.getAdtMessage("generic/A13.yaml");
        dbOps.processMessage(msg);

        Assertions.assertEquals(1L, getAllEntities(locationVisitRepository).size());
        Assertions.assertEquals(0L, getAllEntities(locationVisitAuditRepository).size());
    }

    /**
     * Encounter has discharged location visit.
     * Cancel discharge message should remove the discharged date time from the original visit
     * @throws EmapOperationMessageProcessingException shouldn't happen
     */
    @Test
    @Sql("/populate_db.sql")
    void testCancelDischarge() throws EmapOperationMessageProcessingException {
        CancelDischargePatient msg = messageFactory.getAdtMessage("generic/A13.yaml");
        String correctLocation = "T06C^T06C SR41^SR41-41";
        msg.setFullLocationString(Hl7Value.buildFromHl7(correctLocation));
        msg = setDataForHospitalVisitId4002(msg);
        dbOps.processMessage(msg);

        // correct location is reopened
        LocationVisit reopenedVisit = locationVisitRepository.findByLocationIdLocationString(correctLocation).orElseThrow();
        Assertions.assertNull(reopenedVisit.getDischargeTime());
    }

    /**
     * Can get an A08 before and after a cancel discharge.
     * The newly opened visit from the A08 should be removed, and the discharged visit should be reopened instead
     * @throws EmapOperationMessageProcessingException shouldn't happen
     */
    @Test
    @Sql("/populate_db.sql")
    void testUpdateInfoBeforeAndAfterCancelDischarge() throws EmapOperationMessageProcessingException {
        String correctLocation = "T06C^T06C SR41^SR41-41";
        Instant messageDateTime = Instant.parse("2020-01-01T05:00:00Z");

        // update patient info for discharged location
        UpdatePatientInfo updatePatientInfo = messageFactory.getAdtMessage("generic/A08_v1.yaml");
        updatePatientInfo.setFullLocationString(Hl7Value.buildFromHl7(correctLocation));
        updatePatientInfo.setVisitNumber("1234567890");
        updatePatientInfo.setMrn("60600000");
        updatePatientInfo.setNhsNumber("1111111111");
        updatePatientInfo.setRecordedDateTime(messageDateTime);
        // cancel discharge
        CancelDischargePatient cancelDischarge = messageFactory.getAdtMessage("generic/A13.yaml");
        cancelDischarge.setFullLocationString(Hl7Value.buildFromHl7(correctLocation));
        cancelDischarge.setVisitNumber("1234567890");
        cancelDischarge.setMrn("60600000");
        cancelDischarge.setNhsNumber("1111111111");
        cancelDischarge.setRecordedDateTime(messageDateTime);
        // A08s will have a later message date time than the cancellation event occurred time
        cancelDischarge.setEventOccurredDateTime(messageDateTime.minus(1, ChronoUnit.HOURS));

        dbOps.processMessage(updatePatientInfo);
        dbOps.processMessage(cancelDischarge);

        // correct location is reopened and there are no duplicate results
        LocationVisit reopenedVisit = locationVisitRepository.findByLocationIdLocationString(correctLocation).orElseThrow();
        Assertions.assertNull(reopenedVisit.getDischargeTime());

        // processing a further message should not come into an error of more than one open location
        dbOps.processMessage(updatePatientInfo);
    }

    /**
     * Swap locations of two open locations.
     */
    @Test
    @Sql("/populate_db.sql")
    void testSwapLocations() throws EmapOperationMessageProcessingException {
        SwapLocations msg = messageFactory.getAdtMessage("generic/A17.yaml");
        String locationA = "T11E^T11E BY02^BY02-17";
        String visitNumberA = "123412341234";
        msg.setFullLocationString(Hl7Value.buildFromHl7(locationA));
        msg.setVisitNumber(visitNumberA);

        String locationB = "T42E^T42E BY03^BY03-17";
        String visitNumberB = "0999999999";
        msg.setOtherVisitNumber(visitNumberB);
        msg.setOtherMrn(null);
        msg.setOtherNhsNumber("222222222");
        msg.setOtherFullLocationString(Hl7Value.buildFromHl7(locationB));

        HospitalVisit visitA = hospitalVisitRepository.findByEncounter(visitNumberA).orElseThrow();
        HospitalVisit visitB = hospitalVisitRepository.findByEncounter(visitNumberB).orElseThrow();

        LocationVisit originalLocationVisitA = locationVisitRepository.findByHospitalVisitIdAndDischargeTimeIsNull(visitA).orElseThrow();
        LocationVisit originalLocationVisitB = locationVisitRepository.findByHospitalVisitIdAndDischargeTimeIsNull(visitB).orElseThrow();


        dbOps.processMessage(msg);

        LocationVisit swappedLocationVisitA = locationVisitRepository.findByHospitalVisitIdAndDischargeTimeIsNull(visitA).orElseThrow();
        LocationVisit swappedLocationVisitB = locationVisitRepository.findByHospitalVisitIdAndDischargeTimeIsNull(visitB).orElseThrow();

        Assertions.assertEquals(originalLocationVisitB.getLocationId(), swappedLocationVisitA.getLocationId());
        Assertions.assertEquals(originalLocationVisitA.getLocationId(), swappedLocationVisitB.getLocationId());

    }
}<|MERGE_RESOLUTION|>--- conflicted
+++ resolved
@@ -1,17 +1,9 @@
 package uk.ac.ucl.rits.inform.datasinks.emapstar;
-
-import java.time.Instant;
-import java.time.temporal.ChronoUnit;
-import java.util.Optional;
 
 import org.junit.jupiter.api.Assertions;
 import org.junit.jupiter.api.Test;
 import org.springframework.beans.factory.annotation.Autowired;
 import org.springframework.test.context.jdbc.Sql;
-<<<<<<< HEAD
-
-=======
->>>>>>> 43817b93
 import uk.ac.ucl.rits.inform.datasinks.emapstar.repos.HospitalVisitRepository;
 import uk.ac.ucl.rits.inform.datasinks.emapstar.repos.LocationRepository;
 import uk.ac.ucl.rits.inform.datasinks.emapstar.repos.LocationVisitAuditRepository;
@@ -31,14 +23,11 @@
 import uk.ac.ucl.rits.inform.interchange.adt.TransferPatient;
 import uk.ac.ucl.rits.inform.interchange.adt.UpdatePatientInfo;
 
-<<<<<<< HEAD
-=======
 import java.time.Instant;
 import java.time.temporal.ChronoUnit;
 import java.util.List;
 import java.util.Optional;
 
->>>>>>> 43817b93
 class TestAdtProcessingLocation extends MessageProcessingBase {
     @Autowired
     private HospitalVisitRepository hospitalVisitRepository;
@@ -80,9 +69,7 @@
         dbOps.processMessage(msg);
 
         // original location visit is discharged
-        LocationVisit dischargedVisit = locationVisitRepository
-                .findByLocationIdLocationString(originalLocation)
-                .orElseThrow(NullPointerException::new);
+        LocationVisit dischargedVisit = locationVisitRepository.findByLocationIdLocationString(originalLocation).orElseThrow(NullPointerException::new);
         Assertions.assertNotNull(dischargedVisit.getDischargeTime());
 
         // current location visit is different
@@ -92,9 +79,7 @@
         Assertions.assertNotEquals(originalLocation, currentVisit.getLocationId().getLocationString());
 
         // audit row for location when it had no discharge time
-        LocationVisitAudit audit = locationVisitAuditRepository
-                .findByLocationIdLocationString(originalLocation)
-                .orElseThrow(NullPointerException::new);
+        LocationVisitAudit audit = locationVisitAuditRepository.findByLocationIdLocationString(originalLocation).orElseThrow(NullPointerException::new);
         Assertions.assertNull(audit.getDischargeTime());
     }
 
@@ -111,21 +96,12 @@
         dbOps.processMessage(msg);
 
         // original location visit is discharged
-<<<<<<< HEAD
-        LocationVisit dischargedVisit = locationVisitRepository
-                .findByLocationIdLocationString(originalLocation)
-                .orElseThrow(NullPointerException::new);
-        Assertions.assertNotNull(dischargedVisit.getDischargeTime());
-=======
         List<LocationVisit> dischargedVisits = locationVisitRepository
                 .findAllByLocationIdLocationStringAndHospitalVisitIdEncounter(originalLocation, defaultEncounter);
         dischargedVisits.forEach(visit -> Assertions.assertNotNull(visit.getDischargeTime()));
->>>>>>> 43817b93
 
         // audit row for location when it had no discharge time
-        LocationVisitAudit audit = locationVisitAuditRepository
-                .findByLocationIdLocationString(originalLocation)
-                .orElseThrow(NullPointerException::new);
+        LocationVisitAudit audit = locationVisitAuditRepository.findByLocationIdLocationString(originalLocation).orElseThrow(NullPointerException::new);
         Assertions.assertNull(audit.getDischargeTime());
     }
 
@@ -151,45 +127,6 @@
     }
 
     /**
-<<<<<<< HEAD
-     * Visit and location visit already exist in the database, old message given.
-     * Should do nothing to location
-     * @throws EmapOperationMessageProcessingException shouldn't happen
-     */
-    @Test
-    @Sql("/populate_db.sql")
-    void testTrustedMessageUpdatedUntrustedLocation() throws EmapOperationMessageProcessingException {
-        TransferPatient msg = messageFactory.getAdtMessage("generic/A02.yaml");
-        msg.setEventOccurredDateTime(past);
-        msg.setMrn(null);
-        msg.setNhsNumber("222222222");
-        msg.setVisitNumber("0999999999");
-        String untrustedLocation = "T11E^T11E BY02^BY02-17";
-
-        dbOps.processMessage(msg);
-
-        // original location visit is discharged
-        LocationVisit dischargedVisit = locationVisitRepository
-                .findByLocationIdLocationString(untrustedLocation)
-                .orElseThrow(NullPointerException::new);
-        Assertions.assertNotNull(dischargedVisit.getDischargeTime());
-
-        // current location visit is different
-        LocationVisit currentVisit = locationVisitRepository
-                .findByDischargeTimeIsNullAndHospitalVisitIdHospitalVisitId(defaultHospitalVisitId)
-                .orElseThrow(NullPointerException::new);
-        Assertions.assertNotEquals(untrustedLocation, currentVisit.getLocationId().getLocationString());
-
-        // audit row for location when it had no discharge time
-        LocationVisitAudit audit = locationVisitAuditRepository
-                .findByLocationIdLocationString(untrustedLocation)
-                .orElseThrow(NullPointerException::new);
-        Assertions.assertNull(audit.getDischargeTime());
-    }
-
-    /**
-=======
->>>>>>> 43817b93
      * @throws EmapOperationMessageProcessingException shouldn't happen
      */
     @Test
@@ -243,7 +180,7 @@
     }
 
     /**
-     * Location visit exists in the database.
+     * Location visit exists in the database
      * Cancel admit should remove the existing location visit
      * @throws EmapOperationMessageProcessingException shouldn't happen
      */
@@ -311,7 +248,7 @@
     }
 
     /**
-     * Encounter has discharged location visit.
+     * Encounter has discharged location visit
      * Cancel discharge message should remove the discharged date time from the original visit
      * @throws EmapOperationMessageProcessingException shouldn't happen
      */
