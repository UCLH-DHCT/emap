package uk.ac.ucl.rits.inform.datasinks.emapstar;

import org.junit.jupiter.api.BeforeEach;
import org.junit.jupiter.api.Test;
import org.springframework.beans.factory.annotation.Autowired;
import uk.ac.ucl.rits.inform.datasinks.emapstar.repos.ConsultationRequestRepository;
import uk.ac.ucl.rits.inform.datasinks.emapstar.repos.ConsultationTypeRepository;
import uk.ac.ucl.rits.inform.datasinks.emapstar.repos.HospitalVisitRepository;
import uk.ac.ucl.rits.inform.datasinks.emapstar.repos.MrnRepository;
import uk.ac.ucl.rits.inform.datasinks.emapstar.repos.QuestionRepository;
import uk.ac.ucl.rits.inform.informdb.consults.ConsultationRequest;
import uk.ac.ucl.rits.inform.informdb.consults.ConsultationType;
import uk.ac.ucl.rits.inform.informdb.identity.HospitalVisit;
import uk.ac.ucl.rits.inform.informdb.identity.Mrn;
import uk.ac.ucl.rits.inform.informdb.identity.MrnToLive;
import uk.ac.ucl.rits.inform.interchange.ConsultMetadata;
import uk.ac.ucl.rits.inform.interchange.ConsultRequest;
import uk.ac.ucl.rits.inform.interchange.EmapOperationMessageProcessingException;
import uk.ac.ucl.rits.inform.interchange.InterchangeValue;

import java.io.IOException;
import java.time.Instant;
import java.util.List;

import static org.junit.jupiter.api.Assertions.assertEquals;
import static org.junit.jupiter.api.Assertions.assertFalse;
import static org.junit.jupiter.api.Assertions.assertNotNull;
import static org.junit.jupiter.api.Assertions.assertNull;
import static org.junit.jupiter.api.Assertions.assertTrue;

/**
 * Test cases to assert correct functionality of consultation request handling in EMAP Core.
 * @author Stef Piatek
 * @author Anika Cawthorn
 */
public class TestConsultProcessing extends MessageProcessingBase {
    @Autowired
    MrnRepository mrnRepository;
    @Autowired
    ConsultationRequestRepository consultRequestRepo;
    @Autowired
    ConsultationTypeRepository consultTypeRepo;
    @Autowired
    HospitalVisitRepository hospitalVisitRepository;
    @Autowired
    QuestionRepository questionRepository;

    private ConsultRequest minimalConsult;
    private ConsultRequest cancelledConsult;
    private ConsultRequest closedAtDischargeConsult;
    private ConsultRequest notesConsult;
    private ConsultMetadata frailtyMetadata;
    private static String FRAILTY_MRN = "40800000";
<<<<<<< HEAD
=======
    private static String FRAILTY_VISIT_ID = "123412341234";
>>>>>>> 0c631d3c
    private static Long FRAILTY_CONSULT_ID = 1234521112L;
    private static Instant FRAILTY_REQ_TIME = Instant.parse("2013-02-12T11:55:00Z");
    private static Instant FRAILTY_UPDATE_TIME = Instant.parse("2013-02-12T12:00:00Z");
    private static Instant FRAILTY_STAT_CHANGE_TIME = Instant.parse("2013-02-12T12:00:00Z");
    private static String FRAILTY_CONSULTATION_TYPE = "CON255";
    private static String FRAILTY_NOTE = "Admitted with delirium vs cognitive decline\nLives alone";
    private static String FRAILTY_NAME = "Inpatient Consult to Acute Frailty Team";

    @BeforeEach
    private void setUp() throws IOException {
        minimalConsult = messageFactory.getConsult("minimal.yaml");
        cancelledConsult = messageFactory.getConsult("cancelled.yaml");
        closedAtDischargeConsult = messageFactory.getConsult("closed_at_discharge.yaml");
        notesConsult = messageFactory.getConsult("notes.yaml");
        frailtyMetadata = messageFactory.getConsultMetadata("con255.yaml");
    }

    /**
     * Given that no MRNS or hospital visits exist in the database
     * When a consult message is processed
     * Then minimal MRN and hospital visit should be created
     */
    @Test
    void testMinimalMrnAndHospitalVisitCreated() throws EmapOperationMessageProcessingException {
        processSingleMessage(minimalConsult);

        List<Mrn> mrns = getAllMrns();
        assertEquals(1, mrns.size());
        assertEquals(FRAILTY_MRN, mrns.get(0).getMrn());
        MrnToLive mrnToLive = mrnToLiveRepo.getByMrnIdEquals(mrns.get(0));
        assertNotNull(mrnToLive);

        HospitalVisit visit = hospitalVisitRepository.findByEncounter(defaultEncounter).orElseThrow(NullPointerException::new);
    }

    /**
     * Given that MRNs and hospital visits exist in the database
     * When a consult message is processed with existing mrn and visit number
     * Then minimal MRN and hospital visit should not be created
     */
    @Test
    void testMinimalMrnAndHospitalVisitNotCreated() throws EmapOperationMessageProcessingException {
        processSingleMessage(minimalConsult);

        List mrns = getAllMrns();
        assertEquals(1, mrns.size());
        List visits = getAllEntities(hospitalVisitRepository);
        assertEquals(1, visits.size());

        processSingleMessage(minimalConsult);
        mrns = getAllMrns();
        assertEquals(1, mrns.size());
        visits = getAllEntities(hospitalVisitRepository);
        assertEquals(1, visits.size());
    }

    /**
     * Given that no consult types exist in the database
     * When a consult message is processed
     * A new minimal consult type (only populating the code and source system, leaving the name column empty for
     * metadata hoovering) should be created
     */
    @Test
    void testMinimalConsultTypeCreated() throws EmapOperationMessageProcessingException {
        processSingleMessage(minimalConsult);
        ConsultationType crType = consultTypeRepo.findByCode(FRAILTY_CONSULTATION_TYPE).orElseThrow();

        assertEquals(FRAILTY_UPDATE_TIME, crType.getValidFrom());
        assertNull(crType.getName());
    }

    /**
     * Given that no consults exist in the database
     * When a consult message is processed
     * A new consult should be created (in addition to PK and FKs should store internalConsultId, requestedDateTime, storedFrom, validFrom)
     */
    @Test
    void testCreateNewConsult() throws EmapOperationMessageProcessingException {
        processSingleMessage(minimalConsult);

        ConsultationRequest cRequest = consultRequestRepo.findByInternalId(FRAILTY_CONSULT_ID).orElseThrow();

        assertNull(cRequest.getComments());
        assertNotNull(cRequest.getConsultationRequestId());
        assertEquals(FRAILTY_CONSULT_ID, cRequest.getInternalId());
        assertNotNull(cRequest.getValidFrom());
        assertNotNull(cRequest.getStoredFrom());
        assertEquals(FRAILTY_REQ_TIME, cRequest.getScheduledDatetime());
        assertEquals(FRAILTY_STAT_CHANGE_TIME, cRequest.getStatusChangeTime());
    }

    /**
     * Given that no questions and consult questions exist in the database
     * When a consult message is processed with 3 questions
     * Then 3 questions should be created and linked to 3 consult questions for the answers to the questions
     */
    @Test
    void testCreateConsultWithQuestions() throws EmapOperationMessageProcessingException {
        processSingleMessage(notesConsult);
        ConsultationRequest cRequest = consultRequestRepo.findByInternalId(FRAILTY_CONSULT_ID).orElseThrow();
        assertEquals(3, questionRepository.count());
    }

    /**
     * Given that no consults exist in the database
     * When a consult message is processed with notes
     * Then a new consult should be created with the notes being saved in the comments
     */
    @Test
    void testCreateConsultWithNotes() throws EmapOperationMessageProcessingException {
        processSingleMessage(notesConsult);
        ConsultationRequest cRequest = consultRequestRepo.findByInternalId(FRAILTY_CONSULT_ID).orElseThrow();
        assertNotNull(cRequest.getComments());
        assertEquals(FRAILTY_NOTE, cRequest.getComments());
    }

    /**
     * Given that the minimal consult has already been processed
     * When a later consult message with cancel=true with the same internal id and consultationType is processed
     * Then consult should have a cancelled state or similar set to true and the storedFrom and validFrom fields update
     */
    @Test
    void testLaterMessageCancelRequest() throws EmapOperationMessageProcessingException {
        processSingleMessage(minimalConsult);
        ConsultationRequest cRequest = consultRequestRepo.findByInternalId(FRAILTY_CONSULT_ID).orElseThrow();
        assertFalse(cRequest.getCancelled());

        processSingleMessage(cancelledConsult);
        cRequest = consultRequestRepo.findByInternalId(FRAILTY_CONSULT_ID).orElseThrow();
        assertTrue(cRequest.getCancelled());
    }

    /**
     * Given that the minimal consult has already been processed
     * When a later consult message with closedDueToDischarge=true with the same internal id and consultationType is processed
     * The consult should have a closedOnDischarge state or similar set to true and the storedFrom and validFrom fields update
     */
    @Test
    void testLaterMessageClosedDueToDischarge() throws EmapOperationMessageProcessingException {
        processSingleMessage(minimalConsult);
        ConsultationRequest cRequest = consultRequestRepo.findByInternalId(FRAILTY_CONSULT_ID).orElseThrow();
        assertFalse(cRequest.getClosedDueToDischarge());

        processSingleMessage(closedAtDischargeConsult);
        cRequest = consultRequestRepo.findByInternalId(FRAILTY_CONSULT_ID).orElseThrow();
        assertTrue(cRequest.getClosedDueToDischarge());
    }

    /**
     * Given that a minimal consult has already been processed
     * When an earlier consult message with different data is processed
     * The consult entity in question should not be updated
     */
    @Test
    void testEarlierMessageNoCommentUpdate() throws EmapOperationMessageProcessingException {
        String great_note = "Great note";
        minimalConsult.setNotes(InterchangeValue.buildFromHl7(great_note));
        processSingleMessage(minimalConsult);
        ConsultationRequest cRequest = consultRequestRepo.findByInternalId(FRAILTY_CONSULT_ID).orElseThrow();
        assertEquals(cRequest.getComments(), great_note);

        String great_note_2 = "bla bla bla";
        minimalConsult.setStatusChangeTime(minimalConsult.getStatusChangeTime().minusSeconds(60));
        minimalConsult.setNotes(InterchangeValue.buildFromHl7(great_note_2));
        processSingleMessage(minimalConsult);
        cRequest = consultRequestRepo.findByInternalId(FRAILTY_CONSULT_ID).orElseThrow();
        assertEquals(cRequest.getComments(), great_note);
    }

    /**
     * Given that a minimal consult has already been processed
     * When an earlier consult message with cancellation flag active is sent
     * The consult entity in question should not be updated
     */
    @Test
    void testEarlierMessageNoCancelUpdate() throws EmapOperationMessageProcessingException {
        String great_note = "Great note";
        minimalConsult.setNotes(InterchangeValue.buildFromHl7(great_note));
        processSingleMessage(minimalConsult);
        ConsultationRequest cRequest = consultRequestRepo.findByInternalId(FRAILTY_CONSULT_ID).orElseThrow();
        assertEquals(cRequest.getComments(), great_note);

        cancelledConsult.setStatusChangeTime(minimalConsult.getStatusChangeTime().minusSeconds(60));
        processSingleMessage(cancelledConsult);
        cRequest = consultRequestRepo.findByInternalId(FRAILTY_CONSULT_ID).orElseThrow();
        assertFalse(cRequest.getCancelled());
    }

    /**
     * Given that no consult types exist in database
     * when consult metadata is processed
     * new consult type be created
     * @throws EmapOperationMessageProcessingException shouldn't happen
     */
    @Test
    void testNewTypeCreatedFromMetadata() throws EmapOperationMessageProcessingException {
        processSingleMessage(frailtyMetadata);
        ConsultationType crType = consultTypeRepo.findByCode(FRAILTY_CONSULTATION_TYPE).orElseThrow();

        assertEquals(FRAILTY_NAME, crType.getName());
    }

    /**
     * Given frailty consult type exists from request message
     * When the metadata is processed with an update time before the request message
     * Then the frailty metadata name should still be added to the type
     * @throws EmapOperationMessageProcessingException shouldn't happen
     */
    @Test
    void testMinimalConsultTypeUpdatedWithMetadata() throws EmapOperationMessageProcessingException {
        processSingleMessage(minimalConsult);
        frailtyMetadata.setLastUpdatedDate(FRAILTY_REQ_TIME.minusSeconds(1));
        processSingleMessage(frailtyMetadata);

        ConsultationType crType = consultTypeRepo.findByCode(FRAILTY_CONSULTATION_TYPE).orElseThrow();

        assertEquals(FRAILTY_NAME, crType.getName());
    }

    /**
     * Given that frailty type has been populated from metadata
     * When older metadata for the same type is processed
     * Then the older metadata message should have no effect
     * @throws EmapOperationMessageProcessingException shouldn't happen
     */
    @Test
    void testTypeNotUpdatedWithOlderMetadata() throws EmapOperationMessageProcessingException {
        Instant originalUpdateTime = frailtyMetadata.getLastUpdatedDate();
        processSingleMessage(frailtyMetadata);
        ConsultMetadata olderMetadata = frailtyMetadata;
        olderMetadata.setLastUpdatedDate(originalUpdateTime.minusSeconds(1));
        olderMetadata.setName("Crazy name that was clearly wrong so changed");

        ConsultationType crType = consultTypeRepo.findByCode(FRAILTY_CONSULTATION_TYPE).orElseThrow();

        assertEquals(FRAILTY_NAME, crType.getName());
        assertEquals(originalUpdateTime, crType.getValidFrom());
    }

}<|MERGE_RESOLUTION|>--- conflicted
+++ resolved
@@ -51,10 +51,6 @@
     private ConsultRequest notesConsult;
     private ConsultMetadata frailtyMetadata;
     private static String FRAILTY_MRN = "40800000";
-<<<<<<< HEAD
-=======
-    private static String FRAILTY_VISIT_ID = "123412341234";
->>>>>>> 0c631d3c
     private static Long FRAILTY_CONSULT_ID = 1234521112L;
     private static Instant FRAILTY_REQ_TIME = Instant.parse("2013-02-12T11:55:00Z");
     private static Instant FRAILTY_UPDATE_TIME = Instant.parse("2013-02-12T12:00:00Z");
