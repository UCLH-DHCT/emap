--- conflicted
+++ resolved
@@ -375,11 +375,7 @@
 
             // And at the current start time (unless it is unknown)
             if (this.lastTransferTime().equals(Instant.MIN)) {
-<<<<<<< HEAD
                 // If you don't know, arrival time == null
-=======
-                // If you don't know, don't have any valid arrival times
->>>>>>> 412334f5
                 assertNull(bd.getPropertyByAttribute(AttributeKeyMap.ARRIVAL_TIME, PatientProperty::isValid).get(0).getValueAsDatetime());
             } else {
                 assertEquals(this.lastTransferTime(),
