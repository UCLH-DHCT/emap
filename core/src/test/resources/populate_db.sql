--- conflicted
+++ resolved
@@ -36,8 +36,7 @@
         (4002, '2010-09-03 10:05:04.794000', '2010-09-03 11:04:04.794000', '2010-09-03 11:04:04.794000', 'Ambulance', null, null,
          null, '1234567890', 'EMERGENCY', '2012-09-17 13:15:00', 'EPIC', 1002),
         (4003, '2010-06-17 13:25:00.650000', '2010-02-16 10:00:52.000000', null, null, null, null,
-<<<<<<< HEAD
-         null, '0999999999', null, null, 'WinPath', 1003);
+         null, '0999999999', null, null, 'WinPath', 1004);
 
 
 INSERT INTO public.location (location_id, location_string) VALUES
@@ -48,7 +47,4 @@
     location_visit_id, stored_from, valid_from, admission_time, discharge_time, parent_location_visit_id,
     source_system, hospital_visit_id, location_id) VALUES
     (6001, '2012-09-17 13:25:00.650000', '2010-09-14 15:27:00.933000', '2010-09-14 15:27:00.933000', null, null, 'EPIC', 4001, 5001),
-    (6002, '2010-09-03 10:05:04.794000', '2010-09-03 11:04:04.794000', '2010-09-03 11:04:04.794000', null, null, 'EPIC', 4002, 5002);
-=======
-         null, '0999999999', null, null, 'WinPath', 1004)
->>>>>>> 8c125aca
+    (6002, '2010-09-03 10:05:04.794000', '2010-09-03 11:04:04.794000', '2010-09-03 11:04:04.794000', null, null, 'EPIC', 4002, 5002);