<project xmlns="http://maven.apache.org/POM/4.0.0"
  xmlns:xsi="http://www.w3.org/2001/XMLSchema-instance"
  xsi:schemaLocation="http://maven.apache.org/POM/4.0.0 http://maven.apache.org/maven-v4_0_0.xsd">
  <modelVersion>4.0.0</modelVersion>
  <groupId>uk.ac.ucl.rits.inform</groupId>
  <artifactId>HL7Processor</artifactId>
  <packaging>jar</packaging>
  <version>1.0-SNAPSHOT</version>
  <name>HL7Processor</name>
  <url>http://maven.apache.org</url>

  <properties>
    <project.build.sourceEncoding>UTF-8</project.build.sourceEncoding>
    <maven.compiler.source>1.8</maven.compiler.source>
    <maven.compiler.target>1.8</maven.compiler.target>
    <checkstyle.version>8.19</checkstyle.version>
    <checkstyle.plugin.version>3.0.0</checkstyle.plugin.version>
    <apache.commons.csv.version>1.6</apache.commons.csv.version>
  </properties>

  <parent>
    <groupId>org.springframework.boot</groupId>
    <artifactId>spring-boot-starter-parent</artifactId>
    <version>2.0.8.RELEASE</version>
  </parent>

  <dependencies>

    <dependency>
      <groupId>uk.ac.ucl.rits.inform</groupId>
      <artifactId>inform-db</artifactId>
      <version>0.0.1-SNAPSHOT</version>
    </dependency>

    <dependency>
      <groupId>org.springframework.boot</groupId>
      <artifactId>spring-boot-starter-data-jpa</artifactId>
    </dependency>

    <dependency>
      <groupId>org.springframework.boot</groupId>
      <artifactId>spring-boot-starter-test</artifactId>
      <scope>test</scope>
    </dependency>

    <dependency>
      <groupId>com.h2database</groupId>
      <artifactId>h2</artifactId>
      <scope>test</scope>
    </dependency>

    <dependency>
      <groupId>org.springframework.boot</groupId>
      <artifactId>spring-boot-starter</artifactId>
    </dependency>

    <dependency>
      <groupId>ca.uhn.hapi</groupId>
      <artifactId>hapi-base</artifactId>
      <version>2.3</version>
    </dependency>

    <dependency>
      <groupId>ca.uhn.hapi</groupId>
      <artifactId>hapi-structures-v27</artifactId>
      <version>2.3</version>
    </dependency>

    <dependency>
      <groupId>org.apache.commons</groupId>
      <artifactId>commons-lang3</artifactId>
    </dependency>

    <dependency>
      <groupId>org.apache.commons</groupId>
      <artifactId>commons-collections4</artifactId>
      <version>4.1</version>
    </dependency>

    <dependency>
      <groupId>com.googlecode.json-simple</groupId>
      <artifactId>json-simple</artifactId>
    </dependency>

    <dependency>
      <groupId>org.postgresql</groupId>
      <artifactId>postgresql</artifactId>
    </dependency>

    <dependency>
      <groupId>org.apache.commons</groupId>
      <artifactId>commons-csv</artifactId>
      <version>${apache.commons.csv.version}</version>
    </dependency>

    <dependency>
      <groupId>junit</groupId>
      <artifactId>junit</artifactId>
      <scope>test</scope>
    </dependency>

    <dependency>
      <groupId>org.mockito</groupId>
      <artifactId>mockito-core</artifactId>
      <scope>test</scope>
    </dependency>

  </dependencies>

  <build>
<<<<<<< HEAD
    <plugins>
      <plugin>
        <groupId>org.springframework.boot</groupId>
        <artifactId>spring-boot-maven-plugin</artifactId>
      </plugin>
      <plugin>
        <groupId>com.github.spotbugs</groupId>
        <artifactId>spotbugs-maven-plugin</artifactId>
        <version>3.1.8</version>
        <dependencies>
          <!-- overwrite dependency on spotbugs if you want to specify the 
            version of spotbugs -->
          <dependency>
            <groupId>com.github.spotbugs</groupId>
            <artifactId>spotbugs</artifactId>
            <version>3.1.9</version>
          </dependency>
        </dependencies>
      </plugin>
      <plugin>
        <groupId>org.apache.maven.plugins</groupId>
        <artifactId>maven-surefire-plugin</artifactId>
        <configuration>
          <useSystemClassLoader>false</useSystemClassLoader>
        </configuration>
      </plugin>
      <plugin>
        <!-- Checkstyle plugin -->
        <groupId>org.apache.maven.plugins</groupId>
        <artifactId>maven-checkstyle-plugin</artifactId>
        <version>${checkstyle.plugin.version}</version>
        <configuration>
          <configLocation>inform-checker.xml</configLocation>
          <encoding>UTF-8</encoding>
          <consoleOutput>true</consoleOutput>
          <failsOnError>true</failsOnError>
          <linkXRef>false</linkXRef>
        </configuration>
        <dependencies>
          <dependency>
            <groupId>com.puppycrawl.tools</groupId>
            <artifactId>checkstyle</artifactId>
            <version>${checkstyle.version}</version>
          </dependency>
        </dependencies>
        <executions>
          <execution>
            <id>validate</id>
            <phase>validate</phase>
            <goals>
              <goal>check</goal>
            </goals>
          </execution>
        </executions>
      </plugin>
    </plugins>
    <pluginManagement>
      <plugins>
        <!--This plugin's configuration is used to store Eclipse m2e settings
        only. It has no influence on the Maven build itself. -->
        <plugin>
          <groupId>org.eclipse.m2e</groupId>
          <artifactId>lifecycle-mapping</artifactId>
          <version>1.0.0</version>
          <configuration>
            <lifecycleMappingMetadata>
              <pluginExecutions>
                <pluginExecution>
                  <pluginExecutionFilter>
                    <groupId>
                      org.apache.maven.plugins
                    </groupId>
                    <artifactId>
                      maven-checkstyle-plugin
                    </artifactId>
                    <versionRange>
                      [3.0.0,)
                    </versionRange>
                    <goals>
                      <goal>check</goal>
                    </goals>
                  </pluginExecutionFilter>
                  <action>
                    <ignore></ignore>
                  </action>
                </pluginExecution>
              </pluginExecutions>
            </lifecycleMappingMetadata>
          </configuration>
        </plugin>
      </plugins>
    </pluginManagement>
  </build>

  <reporting>
    <plugins>
      <plugin>
        <groupId>org.apache.maven.plugins</groupId>
        <artifactId>maven-pmd-plugin</artifactId>
        <version>3.11.0</version>
        <configuration>
          <linkXref>true</linkXref>
          <sourceEncoding>utf-8</sourceEncoding>
          <minimumTokens>100</minimumTokens>
          <targetJdk>1.8</targetJdk>
          <excludes>
            <exclude>**/*Bean.java</exclude>
            <exclude>**/generated/*.java</exclude>
          </excludes>
          <excludeRoots>
            <excludeRoot>target/generated-sources/stubs</excludeRoot>
          </excludeRoots>
        </configuration>
      </plugin>
    </plugins>
  </reporting>
=======
        <plugins>
            <plugin>
                <groupId>org.apache.maven.plugins</groupId>
                <artifactId>maven-compiler-plugin</artifactId>
                <version>2.3.1</version>
                <configuration>
                    <source>1.8</source>
                    <target>1.8</target>
                </configuration>
            </plugin>
            <plugin>
                <groupId>org.apache.maven.plugins</groupId>
                <artifactId>maven-surefire-plugin</artifactId>
                <version>2.5</version>
                <configuration>
                    <!-- see: https://stackoverflow.com/questions/53010200/maven-surefire-could-not-find-forkedbooter-class -->
		    <argLine>-Xmx1024m -Xms1024m -XX:MaxPermSize=512m -Djdk.net.URLClassPath.disableClassPathURLCheck=true</argLine>
                    <includes>
                        <include>*Test.java</include>
                    </includes>
                </configuration>
            </plugin>
            <plugin>
               <groupId>org.codehaus.mojo</groupId>
               <artifactId>exec-maven-plugin</artifactId>
               <version>1.6.0</version>
               <executions>
                  <execution>
                     <goals>
                        <goal>java</goal>
                     </goals>
                  </execution>
                </executions>
            </plugin>
            <plugin>
               <groupId>com.github.spotbugs</groupId>
               <artifactId>spotbugs-maven-plugin</artifactId>
               <version>3.1.8</version>
               <dependencies>
                  <!-- overwrite dependency on spotbugs if you want to specify the version of spotbugs -->
                  <dependency>
                      <groupId>com.github.spotbugs</groupId>
                      <artifactId>spotbugs</artifactId>
                      <version>3.1.9</version>
                 </dependency>
              </dependencies>
           </plugin>
           
        </plugins>
    </build>
    
    <reporting>
       <plugins>
           <plugin>
           <!-- https://maven.apache.org/plugins/maven-pmd-plugin/usage.html -->
           <!-- This can be moved to the build section if required -->
              <groupId>org.apache.maven.plugins</groupId>
              <artifactId>maven-pmd-plugin</artifactId>
              <version>3.11.0</version>
              <configuration>
                <linkXref>true</linkXref>
                <sourceEncoding>utf-8</sourceEncoding>
                <minimumTokens>100</minimumTokens>
                <targetJdk>1.8</targetJdk>
                <excludes>
                  <exclude>**/*Bean.java</exclude>
                  <exclude>**/generated/*.java</exclude>
                </excludes>
                <excludeRoots>
                  <excludeRoot>target/generated-sources/stubs</excludeRoot>
                </excludeRoots>
              </configuration>
            </plugin>
          </plugins>
        </reporting>
>>>>>>> 3c849566

</project><|MERGE_RESOLUTION|>--- conflicted
+++ resolved
@@ -108,7 +108,6 @@
   </dependencies>
 
   <build>
-<<<<<<< HEAD
     <plugins>
       <plugin>
         <groupId>org.springframework.boot</groupId>
@@ -225,82 +224,4 @@
       </plugin>
     </plugins>
   </reporting>
-=======
-        <plugins>
-            <plugin>
-                <groupId>org.apache.maven.plugins</groupId>
-                <artifactId>maven-compiler-plugin</artifactId>
-                <version>2.3.1</version>
-                <configuration>
-                    <source>1.8</source>
-                    <target>1.8</target>
-                </configuration>
-            </plugin>
-            <plugin>
-                <groupId>org.apache.maven.plugins</groupId>
-                <artifactId>maven-surefire-plugin</artifactId>
-                <version>2.5</version>
-                <configuration>
-                    <!-- see: https://stackoverflow.com/questions/53010200/maven-surefire-could-not-find-forkedbooter-class -->
-		    <argLine>-Xmx1024m -Xms1024m -XX:MaxPermSize=512m -Djdk.net.URLClassPath.disableClassPathURLCheck=true</argLine>
-                    <includes>
-                        <include>*Test.java</include>
-                    </includes>
-                </configuration>
-            </plugin>
-            <plugin>
-               <groupId>org.codehaus.mojo</groupId>
-               <artifactId>exec-maven-plugin</artifactId>
-               <version>1.6.0</version>
-               <executions>
-                  <execution>
-                     <goals>
-                        <goal>java</goal>
-                     </goals>
-                  </execution>
-                </executions>
-            </plugin>
-            <plugin>
-               <groupId>com.github.spotbugs</groupId>
-               <artifactId>spotbugs-maven-plugin</artifactId>
-               <version>3.1.8</version>
-               <dependencies>
-                  <!-- overwrite dependency on spotbugs if you want to specify the version of spotbugs -->
-                  <dependency>
-                      <groupId>com.github.spotbugs</groupId>
-                      <artifactId>spotbugs</artifactId>
-                      <version>3.1.9</version>
-                 </dependency>
-              </dependencies>
-           </plugin>
-           
-        </plugins>
-    </build>
-    
-    <reporting>
-       <plugins>
-           <plugin>
-           <!-- https://maven.apache.org/plugins/maven-pmd-plugin/usage.html -->
-           <!-- This can be moved to the build section if required -->
-              <groupId>org.apache.maven.plugins</groupId>
-              <artifactId>maven-pmd-plugin</artifactId>
-              <version>3.11.0</version>
-              <configuration>
-                <linkXref>true</linkXref>
-                <sourceEncoding>utf-8</sourceEncoding>
-                <minimumTokens>100</minimumTokens>
-                <targetJdk>1.8</targetJdk>
-                <excludes>
-                  <exclude>**/*Bean.java</exclude>
-                  <exclude>**/generated/*.java</exclude>
-                </excludes>
-                <excludeRoots>
-                  <excludeRoot>target/generated-sources/stubs</excludeRoot>
-                </excludeRoots>
-              </configuration>
-            </plugin>
-          </plugins>
-        </reporting>
->>>>>>> 3c849566
-
 </project>