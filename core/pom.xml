--- conflicted
+++ resolved
@@ -16,12 +16,8 @@
     <checkstyle.version>8.32</checkstyle.version>
     <checkstyle.plugin.version>3.1.1</checkstyle.plugin.version>
     <apache.commons.csv.version>1.6</apache.commons.csv.version>
-<<<<<<< HEAD
     <inform-db1.version>0.9.0</inform-db1.version>
     <inform-db.version>2.0.0-SNAPSHOT</inform-db.version>
-=======
-    <inform-db.version>0.9.0</inform-db.version>
->>>>>>> 1b6d92eb
     <emap-interchange.version>0.0.2</emap-interchange.version>
   </properties>
 
@@ -272,29 +268,4 @@
       </plugins>
     </pluginManagement>
   </build>
-<<<<<<< HEAD
-
-  <reporting>
-    <plugins>
-      <plugin>
-        <groupId>org.apache.maven.plugins</groupId>
-        <artifactId>maven-pmd-plugin</artifactId>
-        <version>3.11.0</version>
-        <configuration>
-          <sourceEncoding>utf-8</sourceEncoding>
-          <minimumTokens>100</minimumTokens>
-          <targetJdk>1.8</targetJdk>
-          <excludes>
-            <exclude>**/*Bean.java</exclude>
-            <exclude>**/generated/*.java</exclude>
-          </excludes>
-          <excludeRoots>
-            <excludeRoot>target/generated-sources/stubs</excludeRoot>
-          </excludeRoots>
-        </configuration>
-      </plugin>
-    </plugins>
-  </reporting>
-=======
->>>>>>> 1b6d92eb
 </project>