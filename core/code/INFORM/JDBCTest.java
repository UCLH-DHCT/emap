
import java.sql.*; // Uses postgresql-42.2.5.jar driver
import java.util.HashMap;
import java.util.Map;

import org.json.simple.JSONObject; 
import org.json.simple.parser.*;

import java.io.FileNotFoundException;
import java.io.FileReader; 
import java.io.PrintWriter;
import java.io.File;
import java.time.LocalDate;
import java.time.format.DateTimeFormatter;
import java.util.Locale;

// HAPI imports
import ca.uhn.hl7v2.model.Message;
import ca.uhn.hl7v2.util.Hl7InputStreamMessageIterator;
import ca.uhn.hl7v2.DefaultHapiContext;
import ca.uhn.hl7v2.parser.PipeParser;
import ca.uhn.hl7v2.parser.CanonicalModelClassFactory;
import ca.uhn.hl7v2.validation.impl.ValidationContextFactory;
import ca.uhn.hl7v2.validation.ValidationContext;
import ca.uhn.hl7v2.HL7Exception;

import uk.ac.ucl.rits.inform.Engine;


// HAPI imports
import ca.uhn.hl7v2.model.Message;
import ca.uhn.hl7v2.util.Hl7InputStreamMessageIterator;
import ca.uhn.hl7v2.DefaultHapiContext;
import ca.uhn.hl7v2.parser.PipeParser;
import ca.uhn.hl7v2.parser.CanonicalModelClassFactory;
import ca.uhn.hl7v2.validation.impl.ValidationContextFactory;
import ca.uhn.hl7v2.validation.ValidationContext;
import ca.uhn.hl7v2.HL7Exception;

import uk.ac.ucl.rits.inform.Engine;


/**
 * JDBCTest was written for the autumn 2018 demo. It extracts data from the IDS (DUMMY_IDS) and 
 * writes relevant info to the UDS (INFORM_SCRATCH)
 * <p>
 * To compile:
 * <pre>
 * export CLASSPATH=.:postgresql-42.2.5.jar:json-simple-1.1.1.jar
 * javac JDBCTest.java
 * java JDBCTest
 * </pre>
 * A typical location value is {@code T11S^B11S^T11S-32}
 * <p>
 * NB this demo code is intended to be single threaded. Later might want to use things like ConcurrentHashMap.
 * </p>
 * <p>
 * From PostgresApp documentation
 * https://postgresapp.com/documentation/cli-tools.html
 * to install the App:
 * </p>
 * <pre>
 * sudo mkdir -p /etc/paths.d 
 * sudo echo /Applications/Postgres.app/Contents/Versions/latest/bin | sudo tee /etc/paths.d/postgresapp
 * </pre>
 */
public class JDBCTest {

	private static Engine engine;
	private static DefaultHapiContext context;
	private static PipeParser parser;
	
	private static long last_unid_processed_last_time = 0; // Last UNID currently stored in UDS

	
	///////////////////////////////////////////////////
	// Strings to hold the names of the keys in dict.
	///////////////////////////////////////////////////

	// IDS column names:
	private static final String UNID = "UNID"; // PK
	private static final String PATIENT_NAME = "PatientName";
	private static final String PATIENT_MIDDLE_NAME = "PatientMiddleName";
	private static final String PATIENT_SURNAME = "PatientSurname";
	private static final String DATE_OF_BIRTH = "DateOfBirth";
	//private static final String NHS_NUMBER = "NHSNumber";
	private static final String HOSPITAL_NUMBER = "HospitalNumber";
	private static final String PATIENT_CLASS = "PatientClass";
	private static final String PATIENT_LOCATION = "PatientLocation";
	private static final String ADMISSION_DATE = "AdmissionDate";
	private static final String DISCHARGE_DATE = "DischargeDate";
	private static final String MESSAGE_TYPE = "MessageType";
	//private static final String SENDER_APPLICATION = "SenderApplication"; // NOT NULL
	//private static final String MESSAGE_IDENTIFIER = "MessageIdentifier"; // NOT NULL
	private static final String MESSAGE_VERSION = "MessageVersion"; // NOT NULL
	private static final String MESSAGE_DATE_TIME = "MessageDateTime"; // NOT NULL
	private static final String HL7_MESSAGE = "HL7Message"; // NOT NULL 
	private static final String PERSIST_DATE_TIME = "PersistDateTime"; // NOT NULL

	// UDS column names:
	//birth_date_time - change so same as UDS
	private static final String SEX = "Sex";
	private static final String PATIENT_ADDRESS = "PatientAddress";
	private static final String PATIENT_DEATH_DATE = "PatientDeathDate";
	//patient_death_indicator
	//identity_unknown_indicator
	// readmission _indicator
	// hospital_service
	private static final String PATIENT_FULL_NAME = "PatientFullName";
	private static final String LAST_UPDATED = "LastUpdated"; // *** NB *** we tend to use the IDS MessageDateTime

	private static final String NULL_TIMESTAMP = "null::timestamp";
	private static final String NULL = "NULL";

	private static boolean debug = false;

	public static void main(String[] args) {

		String filename = "config.json"; // See issue #24

		String udshost = "", idshost = "", idsusername = "", idspassword = "", udsusername = "", udspassword = "";

		Object obj;
		JSONObject jo; 
 		try {
			 obj = new JSONParser().parse(new FileReader(filename)); 
			 
			 // typecasting obj to JSONObject 
			 jo = (JSONObject) obj;

			udshost = (String)jo.get("udshost");
			idshost = (String)jo.get("idshost");
			idsusername = (String)jo.get("idsusername");
			udsusername = (String)jo.get("udsusername");
			idspassword	= (String)jo.get("idspassword");
			udspassword	= (String)jo.get("udspassword");

			String debugging = (String)jo.get("debugging");
			if (debugging.equals("yes") || debugging.equals("true")) {
				debug = true;
			}

 		}
 		catch (Exception e) { // FileNotFoundException or IOException
 			e.printStackTrace();
 			System.out.println("*** DEBUG: file not found or IO exception - exiting ***");
 			System.exit(1);
 		}


		// Keep track of possibly-changing values e.g. name etc. 
		// Key is Postgres table column name, value = what we need to insert
		Map<String, String> dict = new HashMap<String, String>();

<<<<<<< HEAD
		// Set up HAPI parser stuff
        context = new DefaultHapiContext();
        ValidationContext vc = ValidationContextFactory.noValidation();
        context.setValidationContext(vc);

		// As HL7 messages may be from different HL7 versions, but later versions are
     	// backwards-compatible, we use HAPI's "CanonicalModelClassFactory"
     	// to set them all to the same version.
        // https://hapifhir.github.io/hapi-hl7v2/xref/ca/uhn/hl7v2/examples/HandlingMultipleVersions.html
        CanonicalModelClassFactory mcf = new CanonicalModelClassFactory("2.7");
        context.setModelClassFactory(mcf);
        parser = context.getPipeParser(); //getGenericParser();
        engine = new Engine(context, parser);


=======
>>>>>>> 1623edc5
		Connection conn;
		ResultSet rs;

		//////////////////////////////////////////
		// OK now try reading from the dummy IDS.
		//
		// We want to pull data from the IDS and insert it to the UDS.
		// Fields required for UDS (some may be null for a given message):
		//
		// PERSON_SCRATCH - (setID), patient_ID_list NOT NULL, patient_name NOT NULL, birth_date_time,
		// sex, patient_address,  patient_death_date_time, patient_death_indicator, 
		// identity_unknown_indicator, last_update_date_time (PID-33)
		//
		// PATIENT_VISIT - patient_class, admission_type, 
		// hospital_service,
		// preadmit_test_indicator, visit_number, 
		// admit_datetime, discharge_date_time, 
		// 
		//////////////////////////////////////////

		String ids_url = "jdbc:postgresql://" + idshost + "/DUMMY_IDS"; // IDS (dummy)
		String uds_url = "jdbc:postgresql://" + udshost + "/INFORM_SCRATCH?stringtype=unspecified"; // UDS (dummy)

		// Extraction of data from IDS step. No HL7 parsing required.
		try {

			System.out.println("Trying to connect");
			
			Connection uds_conn = DriverManager.getConnection(uds_url, udsusername, udspassword);
			////uds_conn.setAutoCommit(false); // http://weinan.io/2017/05/21/jdbc-part5.html


			// For debug/testing ONLY
			if (debug) {
				drop_my_UDS_tables(uds_conn);
			}



			create_UDS_tables_if_necessary(uds_conn);

			last_unid_processed_last_time = read_last_unid_from_UDS(uds_conn);
			System.out.println("AT START, LAST UNID STORED = " + last_unid_processed_last_time);

			conn = DriverManager.getConnection(ids_url, idsusername, idspassword);
			rs = query_IDS(last_unid_processed_last_time, conn);
		
			long latest_unid_read_this_time = 0; // last one read from IDS this time

			while (rs.next()) // Iterate over records received from the IDS query (if any)
			{

				dict.clear();

				// We don't want this stored in the per-person dict
				latest_unid_read_this_time = rs.getLong("UNID"); // use below if all successful.
				if (debug) {
					System.out.println("** DEBUG: latest_unid_read_this_time = " + latest_unid_read_this_time);
				}
				extract_fields_from_IDS(rs, dict);
				
				// Now insert this record into the UDS PERSON_SCRATCH table.

				// Check to see if this person is already in the PERSON_SCRATCH table - obtain latest update time
<<<<<<< HEAD
				// if they are, and our update time is later than that stored, update table as appropriate.
=======
				// If they are, and our update time is later than that stored, update table as appropriate.
>>>>>>> 1623edc5
				String person_entry_last_updated = "NULL";
				String who = dict.get(PATIENT_FULL_NAME); // debug
				if (already_in_person_table(uds_conn, dict)) {
			
					if (debug) {
						System.out.println("** DEBUG: " + who + " is already in UDS");
					}

					// obtain timestamp last updated - are we more recent?
					///person_entry_last_updated = get_last_timestamp_of_person(uds_conn, dict);
					///System.out.println("Stored timestamp is " + person_entry_last_updated);
<<<<<<< HEAD

				}
				else { // It's a completely new PERSON_SCRATCH entry.
					
					System.out.println("** DEBUG: " + who + " is NOT already in UDS");

					// Now we write the PERSON_SCRATCH data to the UDS
					String person_insert = get_UDS_insert_person_string(dict);
					write_update_to_database(person_insert, uds_st);

					// Although this person has just been added to the UDS, they could be an outpatient.
					// So we won't create a patient_visit record unless we get an admit message
					// (see below).

				}
		
				// Get current HL7 message so we can parse it with Engine if necessary:
				String hl7 = dict.get(HL7_MESSAGE);
				Message message;

				try {
					// Parse the message string into a Message object 
					message = parser.parse(hl7);
				}
				catch (HL7Exception h) {
					System.out.println("ERROR parsing message:" + hl7);
					h.printStackTrace();
=======

				}
				else { // It's a completely new PERSON_SCRATCH entry.
					
					if (debug) {
						System.out.println("** DEBUG: " + who + " is NOT already in UDS");
					}

					// Now we write the PERSON_SCRATCH data to the UDS
					boolean result = insert_person_UDS(dict, uds_conn);
					if ( ! result ) {
						continue; // we don't bother with this person e.g. null hospital number.
					}

					// As this person has only just been added to UDS, he/she will have a new
					// PATIENT_VISIT entry:
					// Not necessarily. They could be an outpatient.

>>>>>>> 1623edc5
				}

				//////////////////////////////////////////
				// Take action based on HL7 message type.
<<<<<<< HEAD
				// Roma has looked at real messages and says he sees ADT-A0 [1, 2, 3, 4, 8, 13, 28, 31, 34 ]
				// Atos docs suggest there are also ADT-A05 and ADT_A40
				// NB HAPI uses the same message type to handle multiple messages
				// e.g. A01 also handles A04, A08, A13
				// See note in Engine class.
=======
>>>>>>> 1623edc5
				//////////////////////////////////////////

				long visitid = get_current_visitid_for_person(uds_conn, dict);
				String msgtype = dict.get(MESSAGE_TYPE);
<<<<<<< HEAD
				System.out.println("** In main(): msgtype is " + msgtype);
				if (msgtype.equals("ADT^A01")) { // admit
					// Functional spec: When a patient is admitted to the hospital ward,
					// including day case, the triggered message (ADT^A01) from CareCast
					// will be sent through to Receiving system.

					// The current visit id is probably 0 (i.e. no entry in the
					// patient_visit table) but we double-check
					System.out.println("** DEBUG: current visit id is " + visitid);

=======
				if (msgtype.equals(NULL)) {
					continue;
				}
				else if (msgtype.equals("ADT^A01")) { // admit

					// The current visit id is probably 0 (i.e. no entry in the
					// patient_visit table) but we double-check
					
>>>>>>> 1623edc5
					// It will be a NEW visit if they were discharged last visit,
					// or this is their first inpatient visit:
					if ( 0 == visitid )  {
						// Insert new PATIENT_VISIT entry:
<<<<<<< HEAD
						String patient_visit_insert = get_UDS_insert_patient_visit_string(dict);
						write_update_to_database (patient_visit_insert, uds_st);
						visitid = get_current_visitid_for_person(uds_conn, dict);
						update_bedvisit_table(uds_conn, dict, visitid);
=======
						insert_patient_visit_uds(dict, uds_conn);

						visitid = get_current_visitid_for_person(uds_conn, dict);
						if ( 0 == visitid) {
							continue;
						}
						update_bedvisit_table(uds_conn, dict, visitid);
						// what if it failed?
>>>>>>> 1623edc5
					}
					else {
						/// ??? insert_bedvisit_entry(dict, visitid); ???
					}
<<<<<<< HEAD

                }
				else if (msgtype.equals("ADT^A02")) { // transfer

					// Error here if no current patient_visit entry???

					// Update bed location details.
					update_bedvisit_table(uds_conn, dict, visitid);

					// Functional spec says this message issued when a patient is transferred
					// to a different ward, bed or consultant. For this last case we should probably
					// check the current bedvisit location and only update if different? 
				}
				else if (msgtype.equals("ADT^A03")) { // Inpatient discharge
					// When a patient is discharged from the hospital ward.

					// update pv table
					update_patient_visit(uds_conn, dict, visitid);

					// Update bed location details
					update_bedvisit_table(uds_conn, dict, visitid);
				}
				else if (msgtype.equals("ADT^A04")) {  // REGISTER A PATIENT
=======
					
				}
				else if (msgtype.equals("ADT^A02")) { // transfer
					
					// Error here if no current patient_visit entry???

					// Update bed location details.
					update_bedvisit_table(uds_conn, dict, visitid); // what if false?

					//throw new SQLException(); // testing bugfix for #19
				}
				else if (msgtype.equals("ADT^A03")) { // Inpatient discharge
					// When a patient is discharged from the hospital ward.
>>>>>>> 1623edc5

					// update pv table
					update_patient_visit(uds_conn, dict, visitid);

					// Update bed location details
					update_bedvisit_table(uds_conn, dict, visitid); // what if false?

					//throw new SQLException(); // testing bugfix for #19.
				}
<<<<<<< HEAD
				else if (msgtype.equals("ADT^A05")) { // PRE-ADMIT A PATIENT
					
				}
				else if (msgtype.equals("ADT^A08")) { // UPDATE PATIENT INFORMATION
					// Inpatient Amend Admission/Discharge/Transfer 
					// When a patient’s admission and discharge details are updated 
					/* From Atos functional spec:
						A user can carry out a valid transfer retrospectively. Under this
						scenario CareCast triggers a P01 message with EVN-4 containing value
						of CSTY. Interface will send this message as A08. EVN-3 will contain
						the transfer date and time. The ward code in PV1-3 field may not be
						the current ward for the patient. The Receiving system will have to 
						check the transfer date time in the message against the transfer 
						date time of the latest ward in their system’s database to ascertain 
						whether this location is the current location or not. Also under this
						scenario the previous ward is unlikely to be present.
					*/
				}
				else if (msgtype.equals("ADT^A13")) { // CANCEL DISCHARGE / END VISIT
					// When a patient’s last discharge from the hospital ward is cancelled 

				} 
				else if (msgtype.equals("ADT^A28")) { // ADD PERSON OR PATIENT INFORMATION

				} 
				else if (msgtype.equals("ADT^A31")) { // UPDATE PERSON INFORMATION e.g. death

				} 
				else if (msgtype.equals("ADT^A34")) { // MERGE PATIENT INFORMATION - PATIENT ID ONLY
					/*
						From standard (v 2.4, Page 3-35):
						Event A34 has been retained for backward compatibility only. From V2.3.1 onwards,
						event A40 (Merge patient - patient identifier list) should be used instead.

						Ashish:
						MRG segment.
						MRG1.1 has the discarded MRN and PID3.1 has the new MRN.
					*/

				} 
				else if (msgtype.equals("ADT^A40")) { // MERGE PATIENT - PATIENT IDENTIFIER LIST
					// NB A39 is MERGE PERSON - PATIENT ID
					// We might not see this at UCLH, only A34. See table on page 4 of functional spec.
				} 
				
=======
>>>>>>> 1623edc5


				if (latest_unid_read_this_time > last_unid_processed_last_time) {
					write_last_unid_to_UDS(uds_conn, latest_unid_read_this_time, last_unid_processed_last_time);
				}

				last_unid_processed_last_time = read_last_unid_from_UDS(uds_conn);


			} // end (while rs.next())	

			// Progress check
			last_unid_processed_last_time = read_last_unid_from_UDS(uds_conn);
			System.out.println("AFTER PROCESSING, LAST UNID STORED = " + last_unid_processed_last_time);

			uds_conn.close();
			rs.close();	
			conn.close();

			
		}
		catch (SQLException e) {
			System.out.println("GOT AN ERROR");
			e.printStackTrace();
		}		

	}	// End (main)


	/**
	 * Create the required tables in the UDS if they do not already exist.
	 * 
	 * @param c Current connection to UDS.
	 * @throws SQLException
	 */
	private static void create_UDS_tables_if_necessary (Connection c) throws SQLException {

		StringBuffer sql = new StringBuffer(300);

		// The following table is based on the HL7 PID segment.
		sql.append("CREATE TABLE IF NOT EXISTS PERSON_SCRATCH (");
		sql.append("hospitalnumber char(8), PatientFullName	varchar(200) NOT NULL, DateOfBirth	timestamp, ");
		sql.append("Sex	char(1), PatientAddress	varchar(200), PatientDeathDate timestamp, LastUpdated timestamp);");

		// Based on the HL7 PV1 segment definition.
		sql.append("CREATE TABLE IF NOT EXISTS PATIENT_VISIT (");
		sql.append("VISITID SERIAL PRIMARY KEY, HospitalNumber char(8), PatientClass char(1) NOT NULL, HospitalService char(3), ");
		sql.append("ReadmissionIndicator char(1), AdmissionDate	timestamp, DischargeDate timestamp, LastUpdated timestamp);");

		// A period of time, during a patient_visit, spent in a specific bed.
		sql.append("CREATE TABLE IF NOT EXISTS BEDVISIT (");
		sql.append("BED_VISIT_ID BIGSERIAL PRIMARY KEY, patient_visit_id INTEGER NOT NULL, ");
		sql.append("location varchar(30), start_time timestamp, end_time timestamp);");

		// Table to keep track of last IDS UNID processed successfully (data written to UDS).
		sql.append("CREATE TABLE IF NOT EXISTS LAST_UNID_PROCESSED (");
		sql.append("LATEST INT PRIMARY KEY);");

		PreparedStatement st = c.prepareStatement(sql.toString());
		st.execute();

	}


	/**
	 * For debug/testing only
	 * 
	 * @param c Current connection to IDS.
	 * @throws SQLException
	 */
	private static void drop_my_UDS_tables (Connection c) throws SQLException {

		StringBuffer sql = new StringBuffer(150);
		sql.append("drop table bedvisit;");
		sql.append("drop table person_scratch;");
		sql.append("drop table last_unid_processed;");
		sql.append("drop table patient_visit;");

		PreparedStatement st = c.prepareStatement(sql.toString());
		st.execute();
	}


	/**
	 * Build the string used to query the IDS for records since
	 * last_unid_processed_last_time.
	 * 
	 * @param last_unid_processed_last_time last UNID processed
	 * @param c Current connection to IDS.
	 * @return ResultSet if successsful, otherwise SQLException thrown
	 * @throws SQLException
	 */
	private static ResultSet query_IDS(long last_unid_processed_last_time, Connection c) 
	throws SQLException {

		// Build the query - select all messages later than last_unid_processed_last_time:
		StringBuilder query = new StringBuilder("SELECT ");
		query.append(UNID).append(", ");
		query.append(PATIENT_NAME).append(", ");  
		query.append(PATIENT_MIDDLE_NAME).append(", "); 
		query.append(PATIENT_SURNAME).append(", "); 
		query.append(DATE_OF_BIRTH).append(", "); 
		query.append(HOSPITAL_NUMBER).append(", ");  
		query.append(PATIENT_CLASS).append(", "); 
		query.append(PATIENT_LOCATION).append(", ");  
		query.append(ADMISSION_DATE).append(", ");  
		query.append(DISCHARGE_DATE).append(", "); 
		query.append(MESSAGE_TYPE).append(", "); 
		query.append(MESSAGE_VERSION).append(", "); 
		query.append(MESSAGE_DATE_TIME).append(", ");
		query.append(HL7_MESSAGE).append(", ");
		query.append(PERSIST_DATE_TIME);
		query.append(" FROM TBL_IDS_MASTER ");
		query.append(" where ").append(UNID).append(" >  ? ;");
		
		ResultSet rs;

		PreparedStatement st = c.prepareStatement(query.toString());
		st.setLong(1, last_unid_processed_last_time);
		rs = st.executeQuery();

		return rs;

	}


	/**
	 * Check for null result for this value in the database result.
	 * 
	 * @param rs The current ResultSet
	 * @param str The String value obtained from the database (may be empty or null)
	 * @return true if got an empty result, false otherwise
	 * @throws SQLException
	 */
	private static boolean got_null_result(ResultSet rs, String str) 
	throws SQLException {

		return (rs.wasNull() || str.equals("") || str.isEmpty());
	
	}


	/**
	 * Pulls fields from the IDS and populate the Dictionary for this record, 
	 * using default values where required.
	 * 
	 * @param rs ResultSet, obtained from query previously
	 * @param dict Map which keeps track of values from database columns.
	 * @throws SQLException
	 */
	private static void extract_fields_from_IDS(ResultSet rs,
					Map<String, String> dict) throws SQLException {

		// NB some IDS fields cannot be null so we should always get a value for those:
		// UNID, SenderApplication, MessageIdentifier, MessageVersion, MessageDateTime, HL7Message, PersistDateTime
		
		String value = "";

		update_dict(dict, rs, PATIENT_NAME, false);	
		update_dict(dict, rs, PATIENT_MIDDLE_NAME, false);
		update_dict(dict, rs, PATIENT_SURNAME, false);
		update_dict(dict, rs, DATE_OF_BIRTH, true);
	
		// nhs number - not used

		update_dict(dict, rs, HOSPITAL_NUMBER, false);

		String pc = rs.getString(PATIENT_CLASS);	
		if (got_null_result(rs, pc)) {
			value = NULL;
		}
		else {
			value = Character.toString(pc.charAt(0));
		}
		dict.put(PATIENT_CLASS, value);

		update_dict(dict, rs, PATIENT_LOCATION, false);
		update_dict(dict, rs, ADMISSION_DATE, true);
		update_dict(dict, rs, DISCHARGE_DATE, true);
		update_dict(dict, rs, MESSAGE_TYPE, false); // e.g. ADT^A28

		////////////////////////
		// The following should never be null so if we get an exception there is probably something wrong with the IDS.	
		update_dict(dict, rs, MESSAGE_VERSION, false);
		update_dict(dict, rs, MESSAGE_DATE_TIME, true);
		// SENDER_APPLICATION
		// MESSAGE_IDENTIFIER
<<<<<<< HEAD
		value = rs.getString(HL7_MESSAGE);
		dict.put(HL7_MESSAGE, value); 
		value = rs.getString(PERSIST_DATE_TIME);
		dict.put(PERSIST_DATE_TIME, value);
=======
		// HL7_MESSAGE
		update_dict(dict, rs, PERSIST_DATE_TIME, true);
		/////// end (should never be null) ///////////
>>>>>>> 1623edc5

		// The following can only have values obtained if the HL7 message is parsed,
		// so we use default vaues here:
		dict.put(SEX, "U");
		dict.put(PATIENT_ADDRESS, "unknown");
		dict.put(PATIENT_DEATH_DATE, NULL_TIMESTAMP);

		// In the UDS we just store the patient's name as one long string, not separate strings.
		StringBuilder patient_name = new StringBuilder(dict.get(PATIENT_NAME));
		patient_name.append(" ").append(dict.get(PATIENT_MIDDLE_NAME));
		patient_name.append(" ").append(dict.get(PATIENT_SURNAME));
		System.out.println(patient_name.toString());
		dict.put(PATIENT_FULL_NAME, patient_name.toString());

	} // End of extract_fields_from_IDS().


	/**
	 * Get value from ResultSet, or NULL if none exists. Insert into dict.
	 * 
	 * @param dict Map of dta items from IDS
	 * @param rs ResultSet from IDS query
	 * @param key String of required item, e.g. HOSPITAL_NUMBER
	 * @param is_time_value True if it's a timestamp, false otherwise.
	 * @throws SQLException
	 */
	private static void update_dict(Map<String,String>dict, ResultSet rs, String key,
	boolean is_time_value) 
	throws SQLException{

		String value = rs.getString(key);
		if (got_null_result(rs, value)) {
			if (is_time_value) {
				value = NULL_TIMESTAMP;
			}
			else {
				value = NULL;
			}
		}
		if (is_time_value) {
			value = convert_timestamp(value);
		}
		dict.put(key, value);
	}


	/**
<<<<<<< HEAD
	 * Buld string to insert a NEW record into the UDS PERSON_SCRATCH table
	 * 
	 * @param dict Map of data items from IDS
	 * @return SQL INSERT string for UDS PERSON_SCRATCH table
	 */
	private static String get_UDS_insert_person_string(Map<String,String> dict) { 

		System.out.println("** DEBUG - get_UDS_insert_person_string()");

		StringBuilder uds_insert = new StringBuilder(); 
		uds_insert.append("INSERT INTO PERSON_SCRATCH ("); 
		uds_insert.append(HOSPITAL_NUMBER).append(", "); 
		uds_insert.append(PATIENT_FULL_NAME).append(", ");
		uds_insert.append(DATE_OF_BIRTH).append(","); 
		uds_insert.append(SEX).append(","); 
		uds_insert.append(PATIENT_ADDRESS).append(",");
		uds_insert.append(PATIENT_DEATH_DATE).append(","); 
=======
	 * Insert a new person_scratch record into the UDS.
	 * 
	 * @param dict Map of data items from IDS
	 * @param c The current connection to the UDS.
	 * @return false if unable to insert (e.g. null hospital number), true otherwise
	 * @throws SQLException
	 */
	private static boolean insert_person_UDS(Map<String,String> dict, Connection c) 
	throws SQLException {

		StringBuilder sb = new StringBuilder(); 
		sb.append("INSERT INTO PERSON_SCRATCH ("); 
		sb.append(HOSPITAL_NUMBER).append(", "); 
		sb.append(PATIENT_FULL_NAME).append(", ");
		sb.append(DATE_OF_BIRTH).append(","); 
		sb.append(SEX).append(","); 
		sb.append(PATIENT_ADDRESS).append(",");
		sb.append(PATIENT_DEATH_DATE).append(","); 
>>>>>>> 1623edc5
		// here: patient death indicator
		// here: identity unknown
		sb.append(LAST_UPDATED); 
		
		// NB Need to parse HL7 timestamps to get into correct format for Postgres.
		sb.append(") VALUES (?,?,?,?,?,?,?);");

		try {
			PreparedStatement st = c.prepareStatement(sb.toString());

			String value = dict.get(HOSPITAL_NUMBER);
			if (value.equals(NULL)) {
				return false;
			}
			st.setString(1, value);

			value = dict.get(PATIENT_FULL_NAME);
			if (value.equals(NULL)) {
				st.setNull(2, java.sql.Types.VARCHAR);
			}
			else {
				st.setString(2, dict.get(PATIENT_FULL_NAME));
			}
					
			value = dict.get(DATE_OF_BIRTH);
			if (value.equals(NULL_TIMESTAMP)) {
				st.setNull(3, java.sql.Types.DATE);
			}
			else {
				st.setTimestamp(3, Timestamp.valueOf(value));
			}

			value = dict.get(SEX);
			if (value.equals(NULL)) {
				st.setNull(4, java.sql.Types.VARCHAR);
			}
			else {
				st.setString(4, value);
			}
			
			value = dict.get(PATIENT_ADDRESS);
			if (value.equals(NULL)) {
				st.setNull(5, java.sql.Types.VARCHAR);
			}
			else {
				st.setString(5, value);
			}

			value = dict.get(PATIENT_DEATH_DATE);
			if (value.equals(NULL_TIMESTAMP)) {
				st.setNull(6, java.sql.Types.DATE);
			}
			else {
				st.setTimestamp(6, Timestamp.valueOf(value));
			}
			value = dict.get(MESSAGE_DATE_TIME); // Should never be null
			if (value.equals(NULL_TIMESTAMP)) {
				System.out.println("** ERROR got null timestamp from IDS! **");
				// should we refuse to commit this record? Probably
				st.setNull(7, java.sql.Types.DATE);
				return false;
			}
			else {
				st.setTimestamp(7, Timestamp.valueOf(value));
			}
			

			//http://www.java2s.com/Tutorials/Java/JDBC/Insert/Set_NULL_date_value_to_database_in_Java.htm

			st.execute();

		}
		catch (SQLException e) {
			System.out.println("ERROR in insert_person_UDS()");
			e.printStackTrace();
			return false;
		}
		
		return true;
	}


	/**
	 * Insert a patient_visit record into the UDS.
	 * 
	 * @param dict - The Map of String values.
	 * @param c The current connection to the UDS.
	 * @throws SQLException
	 */
	private static void insert_patient_visit_uds (Map<String,String> dict, Connection c) 
	throws SQLException {

		StringBuilder uds_insert = new StringBuilder("");
		uds_insert.append("INSERT INTO PATIENT_VISIT (");
		uds_insert.append(HOSPITAL_NUMBER).append(", ");
		uds_insert.append(PATIENT_CLASS).append(", ");
<<<<<<< HEAD
		/////uds_insert.append(PATIENT_LOCATION).append(", ");
		// hospital_service, ");
		//uds_insert.append("readmission_indicator, 
		uds_insert.append(ADMISSION_DATE).append(", ");
		////uds_insert.append(DISCHARGE_DATE).append(", ");
		uds_insert.append(LAST_UPDATED);
		uds_insert.append(") VALUES (");
		uds_insert.append(dict.get(HOSPITAL_NUMBER)).append(", ");
		uds_insert.append("'").append(dict.get(PATIENT_CLASS)).append("'").append(", ");
		//uds_insert.append("NULL").append(", "); // service
		//uds_insert.append("NULL").append(", "); // readmission_indicator

		// We want to enclose timestamps within '' but NOT a string like NULL or null::timestamp
		String admit = dict.get(ADMISSION_DATE);
		if (admit.equals(NULL_TIMESTAMP)) {
			uds_insert.append(admit).append(", ");
		}
		else {
			uds_insert.append("'").append(admit).append("', ");
		}
		/*String discharge = dict.get(DISCHARGE_DATE);
		if (discharge.equals(NULL_TIMESTAMP)) {
			uds_insert.append(discharge).append(", ");
		}
		else {
			uds_insert.append("'").append(discharge).append("'").append(", ");
		}*/
		// This one should never be null so we don't perform the null check here:
		uds_insert.append("'").append(dict.get(MESSAGE_DATE_TIME)).append("'"); // already converted
		uds_insert.append(");");

		return uds_insert.toString();
=======
		uds_insert.append(ADMISSION_DATE).append(", ");
		uds_insert.append(LAST_UPDATED);
		uds_insert.append(") VALUES (?,?,?,?);");

		try {
			PreparedStatement st = c.prepareStatement(uds_insert.toString());
			String value = dict.get(HOSPITAL_NUMBER);
			if (value.equals(NULL)) {
				// Not sure what to do about this.
				// We could try parsing the HL7 message but Atos should already have done this.
				// Maybe we shouldn't bother storing this record?
				st.setNull(1, java.sql.Types.VARCHAR);
				// I think we should not commit this record but bail out. See #21
			} 
			else {
				st.setString(1, value);
			}

			value = dict.get(PATIENT_CLASS);
			if (value.equals(NULL)) {
				st.setNull(2, java.sql.Types.VARCHAR);
			}
			else {
				st.setString(2, value);
			}

			value = dict.get(ADMISSION_DATE);
			if (value.equals(NULL_TIMESTAMP)){
				st.setNull(3, java.sql.Types.DATE);
			}
			else {
				st.setTimestamp(3, Timestamp.valueOf(value));
			}

			value = dict.get(PERSIST_DATE_TIME);
			if (value.equals(NULL_TIMESTAMP)) {
				// should never happen
				st.setNull(4, java.sql.Types.DATE);
			}
			else {
				st.setTimestamp(4, Timestamp.valueOf(value));
			}

			st.execute();
		}
		catch (SQLException e) {
			System.out.println("ERROR in insert_person_UDS()");
			e.printStackTrace();
		}
>>>>>>> 1623edc5

	}


	/**
	 * Look up patient visits for this person (keyed on hospital_number)
	 * <p>
	 * NB what if there are multiple visits for the same patient with null discharge dates...?
	 * ... this would mean an error had occurred at some point. Maybe flag these up.
	 * 
	 * @param c Current connection to UDS
	 * @param dict Map of data items
	 * @return <code>visitid</code> if a current visit (i.e. admission but no discharge date) found, else 0
	 * @throws SQLException
	 */
	private static long get_current_visitid_for_person(Connection c, Map<String, String> dict) 
												throws SQLException {

		String hospnum = dict.get(HOSPITAL_NUMBER);
		if (hospnum.equals(NULL)) {
			return 0;
		}
													
		
		StringBuilder sb = new StringBuilder();
		//select visitid, dischargedate from patient_visit where hospitalnumber = '94006000';
		sb.append("select visitid, dischargedate from PATIENT_VISIT ");
		sb.append("where ").append(HOSPITAL_NUMBER).append(" = ? ;");

		PreparedStatement st = c.prepareStatement(sb.toString());
		st.setString(1, hospnum);

		ResultSet rs = st.executeQuery();
		while (rs.next()) {
			String discharge_date = rs.getString(DISCHARGE_DATE);

			if (rs.wasNull()) {
				String visitid = rs.getString("visitid"); // this is autoincemented
				return Long.parseLong(visitid);
			}

		}

		return 0;
	}


	/**
	 * Update an existing patient_visit record:
<<<<<<< HEAD
	 * visitid | hospitalnumber | patientclass |
=======
	 * visitid | hospitalnumber | patientclass |  
>>>>>>> 1623edc5
	 * hospitalservice | readmissionindicator | admissiondate | 
	 * dischargedate | lastupdated
	 * 
	 * @param c Current connection to UDS
	 * @param dict The Map of values
	 * @param visitid The unique ID of this visit
	 * @throws SQLException
	 */
	private static void update_patient_visit(Connection c, Map<String,String> dict, long visitid) 
																throws SQLException {

		StringBuilder sb = new StringBuilder();
		sb.append("update patient_visit ");
		sb.append("set lastupdated = ? ");
		
		// Update other values if relevant e.g. we get an ADT transfer message.
		String msgtype = dict.get(MESSAGE_TYPE);
		String ddate = NULL_TIMESTAMP;
		if (msgtype.equals("ADT^A03")) { // discharge - NB does this have a new location too?
			ddate = dict.get(DISCHARGE_DATE);
			sb.append(", dischargedate = ? "); 
		}
		else {
			///???
		}

		sb.append(" where visitid = ? ").append(" and lastupdated < ? ;"); 
		
		PreparedStatement st = c.prepareStatement(sb.toString());
		String update = dict.get(MESSAGE_DATE_TIME);
		int pos = 1;
		if (update.equals(NULL_TIMESTAMP)) {
			st.setNull(pos, java.sql.Types.DATE);
		}
		else {
			st.setTimestamp(pos, Timestamp.valueOf(update));
		}
		

<<<<<<< HEAD
		// Update other values if relevant e.g. we get an ADT transfer message.
		String msgtype = dict.get(MESSAGE_TYPE);
		if (msgtype.equals("ADT^A02")) { // transfer
			//sb.append(", patientlocation = ").append(dict.get(PATIENT_LOCATION));
		}
		else if (msgtype.equals("ADT^A03")) { // discharge - NB does this have a new location too?
			String ddate = dict.get(DISCHARGE_DATE);
=======
		if (msgtype.equals("ADT^A03")) {
			pos++; // 2
>>>>>>> 1623edc5
			if (ddate.equals(NULL_TIMESTAMP)) {
				st.setNull(pos, java.sql.Types.DATE);
			}
			else {
				st.setTimestamp(pos, Timestamp.valueOf(ddate));
			}

		}

		// visitid, lastupdated
		pos++;
		st.setString(pos, Long.toString(visitid));
		pos++;
		String mdt = dict.get(MESSAGE_DATE_TIME);
		if (mdt.equals(NULL_TIMESTAMP)) {
			st.setNull(pos, java.sql.Types.DATE);
		}
		else {
			st.setTimestamp(pos, Timestamp.valueOf(mdt));
		}

		st.executeUpdate();

	}

	/**
	 * Insert new record and/or update existing record in BEDVISIT table.
	 * 
	 * @param c Current connection to UDS
	 * @param dict The Map of values
	 * @param visitid Primary key of patient_visit table
	 * @return false if unable to update (e.g. null admission date, null message type), true otherwise
	 * @throws SQLException
	 * 
	 */
	
	private static boolean update_bedvisit_table(Connection c, Map<String,String> dict, long visitid) 
	throws SQLException {

		// If admit message, add new entry to table; start time but no end time
		// If discharge message, add end time to existing entry.
		// If transfer message, add end time to existing entry and start time to a new entry.
		String msgtype = dict.get(MESSAGE_TYPE);
		if (msgtype.equals(NULL)) {
			return false;
		}

		// bed_visit_id | patient_visit_id | location | start_time | end_time
		StringBuilder sb = new StringBuilder(100);

		// See #25.
		if (msgtype.equals("ADT^A01")) { // We don't insert an end_time.
			sb.append("INSERT INTO BEDVISIT (PATIENT_VISIT_ID, LOCATION, START_TIME) ");
			sb.append("VALUES(?, ?, ?);");
			PreparedStatement st = c.prepareStatement(sb.toString());
			st.setLong(1, visitid);

			String value = dict.get(PATIENT_LOCATION);
			if (value.equals(NULL)) {
				return false;
			}
			else {
				st.setString(2, value);
			}
	
			value = dict.get(ADMISSION_DATE);
			if (value.equals(NULL_TIMESTAMP)) {
				return false;
			}
			else {
				st.setTimestamp(3, Timestamp.valueOf(value));
			}
			st.executeUpdate();

		}
		// Transfer or discharge:
		else if (msgtype.equals("ADT^A02") || msgtype.equals("ADT^A03")) {
			long current_bedvisit_id = 0;
			String current_location = "";
			String new_location = dict.get(PATIENT_LOCATION);
	
			// In theory there should only be one currently-open bedvisit,
			// but we select all just in case and then just take the ID of the latest one.
			sb.append("SELECT bed_visit_id, location FROM BEDVISIT WHERE patient_visit_id=? ");
			sb.append(" AND end_time IS NULL ORDER BY bed_visit_id DESC;" );
			PreparedStatement st2 = c.prepareStatement(sb.toString());
			st2.setString(1, Long.toString(visitid));

			ResultSet rs = st2.executeQuery();

			if (rs.next()) {
				// Take the first (i.e. most recent) one.
				current_bedvisit_id = rs.getLong("bed_visit_id");
				current_location = rs.getString("location");
			}
			
			// We only update if the new location differs from the existing one.
			// Sometimes transfer messages arise when just the consultant has changed, not the bed.
			// But if it's a discharge message we do want to update the table regardless.
			if ( msgtype.equals("ADT^A03") || ! new_location.equals(current_location) ) { 
				sb.setLength(0);
				sb.append("UPDATE BEDVISIT "); 
				sb.append("set end_time=? "); 
				sb.append("WHERE bed_visit_id=? ;");

				// If it's a transfer we also need to create a new BEDVISIT entry (no end time):
				if (msgtype.equals("ADT^A02") && visitid > 0) {
					sb.append("INSERT INTO BEDVISIT (PATIENT_VISIT_ID, LOCATION, START_TIME) ");
					sb.append(" VALUES (?, ?, ?) ;");
				}

<<<<<<< HEAD
/**
	 * Insert new record and/or update existing record in BEDVISIT table.
	 * 
	 * @param c Current connection to UDS
	 * @param dict The Map of values
	 * @param visitid Primary key in patient_visit table
	 * @throws SQLException
	 */
	private static void update_bedvisit_table(Connection c, Map<String,String> dict, long visitid) 
	throws SQLException {
		
		Statement st = c.createStatement();

		// If admit message, add new entry to table; start time but no end time
		// If discharge message, add end time to existing entry.
		// If transfer message, add end time to existing entry and start time to a new entry.
		String msgtype = dict.get(MESSAGE_TYPE);

		// bed_visit_id | patient_visit_id | location | start_time | end_time
		StringBuilder sb = new StringBuilder(100);

		// For admit messages we assume there is no current BEDVISIT entry for this patient.
		// is that a safe assumption? What if two admit messages come through in
		// quick succession?
		if (msgtype.equals("ADT^A01")) { // We don't insert an end_time.
			sb.append("INSERT INTO BEDVISIT (PATIENT_VISIT_ID, LOCATION, START_TIME) VALUES(");
			sb.append(visitid).append(", ");
			sb.append("'").append(dict.get(PATIENT_LOCATION)).append("',");
			sb.append("'").append(dict.get(ADMISSION_DATE)).append("'");
			sb.append(");");

			System.out.println("** DEBUG - " + sb.toString());

		}
		else if (msgtype.equals("ADT^A02") || msgtype.equals("ADT^A03")) {
			long current_bedvisit_id = 0;
	
			// In theory there should only be one currently-open bedvisit,
			// but we select all just in case and then just take the ID of the latest one.
			sb.append("SELECT bed_visit_id FROM BEDVISIT WHERE patient_visit_id = '");
			sb.append(visitid).append("' AND end_time IS NULL ORDER BY bed_visit_id DESC;" );
			ResultSet rs = st.executeQuery(sb.toString());
			if (rs.next()) {
				// Take the first (i.e. most recent) one.
				current_bedvisit_id = rs.getLong("bed_visit_id");
				System.out.println("** DEBUG: current_bedvisit_id = " + current_bedvisit_id);
			}
			
			sb.setLength(0);
			sb.append("UPDATE BEDVISIT "); // We assume here it is never null. Dangerous?
			sb.append("set end_time = '").append(dict.get(MESSAGE_DATE_TIME)).append("' ");
			sb.append("WHERE bed_visit_id = '").append(current_bedvisit_id).append("';");

			// If it's a transfer we also need to create a new BEDVISIT entry (no end time):
			if (msgtype.equals("ADT^A02") && visitid > 0) {
				sb.append("INSERT INTO BEDVISIT (PATIENT_VISIT_ID, LOCATION, START_TIME) VALUES(");
				sb.append(visitid).append(", ");
				sb.append("'").append(dict.get(PATIENT_LOCATION)).append("',");
				sb.append("'").append(dict.get(MESSAGE_DATE_TIME)).append("'");
				sb.append(");");
			}

		}
		
		/*int ret = 0;
		ret = */ st.executeUpdate(sb.toString());
	}
	

=======
				PreparedStatement st3 = c.prepareStatement(sb.toString());
				st3.setTimestamp(1, Timestamp.valueOf(dict.get(MESSAGE_DATE_TIME)));
				st3.setLong(2, current_bedvisit_id);
				
				if (msgtype.equals("ADT^A02") && visitid > 0) {
					st3.setLong(3, visitid);
					st3.setString(4, new_location);
					st3.setTimestamp(5, Timestamp.valueOf(dict.get(MESSAGE_DATE_TIME)));
				}

				st3.executeUpdate();
			}

		}

		return true;
		
	}
	
>>>>>>> 1623edc5

	/**
	 * Update an existing PERSON_SCRATCH record in UDS. 
	 * <p>
	 * Not yet implemented. This could well be quite complicated. Issue #9
	 * 
	 * @param c Current connection to UDS
	 * @throws SQLException
	 */
	private static void update_person_record(Connection c) throws SQLException {


	}


	/**
	 * See if this hospital_number is already in the PERSON_SCRATCH table
	 * <p>
	 * NB does that necessarily mean they will also be in the patient_visit table?
	 * No they might be an outpatient. And if they ARE in the patient_visit table,
	 * they might be there multiple times.
	 * 
	 * @param c Current connection to UDS
	 * @param dict The Map of data items
	 * @return <code>true</code> if the hospital_number (stored in <code>dict</code>) is present,
	 * <code>false</code> otherwise
	 * @throws SQLException
	 */
	private static boolean already_in_person_table(Connection c, 
												Map<String, String> dict) throws SQLException {

		String hospnum = dict.get(HOSPITAL_NUMBER);
		if (hospnum.equals(NULL)) {
			return false;
		}

<<<<<<< HEAD
		Statement st = c.createStatement();
		StringBuilder query = new StringBuilder("select * from person_scratch where ");
		query.append(HOSPITAL_NUMBER).append(" = '");
		query.append(dict.get(HOSPITAL_NUMBER)).append("';");
		//System.out.println("QUERY: " + query.toString());
		ResultSet rs = st.executeQuery(query.toString());
		if (rs.next()) {
			//System.out.println("already in there");
=======
		StringBuilder query = new StringBuilder("select * from PERSON_SCRATCH where ");
		query.append(HOSPITAL_NUMBER).append(" = ? ;");
	
		PreparedStatement st = c.prepareStatement(query.toString());
		st.setString(1, hospnum);
		ResultSet rs = st.executeQuery();
		if (rs.next()) { // <- Already in there
>>>>>>> 1623edc5
			return true;
		}
		else {
			return false;
		}
	}


	/**
	 * Get the last time this person's record in the UDS was updated.
	 * In theory it should never be null but we take a safe approach.
	 * 
	 * 
	 * @param c Current connection to UDS
	 * @param dict The Map of key-value data pairs
	 * @return The last timestamp, or NULL_TIMESTAMP if not available.
	 * @throws SQLException
	 */
	private static String get_last_timestamp_of_person(Connection c, Map<String,String> dict) throws SQLException {

		String hospnum = dict.get(HOSPITAL_NUMBER);
		if (hospnum.equals(NULL)) {
			return NULL_TIMESTAMP;
		}

		
		StringBuilder query = new StringBuilder("select ");
<<<<<<< HEAD
		query.append(LAST_UPDATED).append(" from person_scratch where ").append(HOSPITAL_NUMBER).append(" = '");
		query.append(dict.get(HOSPITAL_NUMBER)).append("';");
		System.out.println("QUERY: " + query.toString());
		ResultSet rs = st.executeQuery(query.toString());
=======
		query.append(LAST_UPDATED).append(" from PERSON_SCRATCH where ").append(HOSPITAL_NUMBER).append(" = ? ;");
		
		PreparedStatement st = c.prepareStatement(query.toString());
		st.setString(1, hospnum);
		ResultSet rs = st.executeQuery();
>>>>>>> 1623edc5

		String timestamp = NULL_TIMESTAMP;
		if ( rs.next() ) {
			timestamp = rs.getString(LAST_UPDATED);
		}
		return timestamp;

	}


	/**
	 * Obtain the UNID most recently (last time) read from the IDS and processed;
	 * this is stored in the UDS.
	 * 
	 * @param c Current connection to UDS
	 * @return The UNID, which will be zero if none have been processed.
	 * @throws SQLException
	 * @see write_last_unid_to_UDS
	 */
	private static long read_last_unid_from_UDS (Connection c) throws SQLException {

		String query = "select latest from last_unid_processed ;";
		PreparedStatement st = c.prepareStatement(query);
		ResultSet rs = st.executeQuery();
		String last = "null";
		if (rs.next()) { 
		
			last = rs.getString(1);
			if (last.equals("null") || last.equals("") || last.isEmpty()) { // unlikely
				return 0;
			}
			else {
				long l = 0;
				try {
					l = Long.parseLong(last);
				}
				catch (NumberFormatException e)  {
					System.out.println("** ERROR: 'long number' from UDS is " + last);
					l = 0;
				}
				return l; 
			}
		}
		else { // Nothing in result
			return 0;
		}
	}


	/**
	 * First we write new latest UNID processed (read this time).
	 * Then we delete the existing one.
	 * 
	 * @param c Current connection to UDS.
	 * @param latest_unid_read_this_time The new latest IDS UNID processed.
	 * @param unid_processed_last_time The existing value (in UDS) of last IDS UNID processed.
	 * @return 0 if OK, -1 if the new value is less than the old value, -2 if SQLException thrown.
	 * @throws SQLException
	 * @see read_last_unid_from_UDS
	 */
	private static int write_last_unid_to_UDS(Connection c, 
				long latest_unid_read_this_time,
				long unid_processed_last_time) throws SQLException {

		// Bail out if it's the trivial case.
		if (latest_unid_read_this_time == unid_processed_last_time) {
			return 0;
		}

		// If we get here someone probably needs to manually reset the UDS UNID table to 0
		if (latest_unid_read_this_time < unid_processed_last_time) {
			System.out.println("**ERROR: latest UNID read from IDS is less than that stored in UDS");
			return -1;
		}

		
		StringBuilder sb = new StringBuilder("");
		sb.append("INSERT INTO last_unid_processed (latest) values(?);");
		sb.append("delete from last_unid_processed where latest=? ;");

		int ret = 0;
		try {
			PreparedStatement st = c.prepareStatement(sb.toString());
			st.setLong(1, latest_unid_read_this_time);
			st.setLong(2, unid_processed_last_time);
			ret = st.executeUpdate();

			// If we reach here it is likely our update was processed OK.
		}
		catch (SQLException e) {
			e.printStackTrace();
			// should we add a rollback here?
			ret = -2;
		}
		return ret;

	}


	/**
	 * Convert HL7 format timestamp into a Postgres one.
	 * <p>
	 * NB some HL7 timestamps won't have the decimal part. And some will only
	 * be accurate to the day (so no hhmmss information)
	 * <p>
	 * Unfortunately, Ashish says the precision is the same as what he sent me
	 * in the test messages, which is to the nearest second. However we don't
	 * worry about that in this method.
	 * 
	 * @param hl7 An HL7 format timestamp e.g. "20181003141807.7618"
	 * @return Postgres-format timestamp e.g. "2018-10-03 14:18:07.7618"
	 */
	private static String convert_timestamp (String hl7) {

		// If it's NULL return NULL
		if (hl7 == null || hl7.equals("") || hl7.equals("NULL")) return "NULL";

		// First make sure this is not already in Postgres format (sanity check):
		String[] test = hl7.split("-");
		if (test.length >= 3) return hl7; // Assumes year, month and day all present!

		// HL7 timestamp format is YYYYMMDDHHMMSS[.S[S[S[S]]]] (with +/- offset if required)
		String[] bigparts = hl7.split("\\."); // We have to escape the period character.
		int len = bigparts.length; 
		String firstpart = bigparts[0];
		
		String year = firstpart.substring(0,4); 
		String month = firstpart.substring(4,6); 
		String day = firstpart.substring(6,8); 

		// Deal with hhmmss (or lack of them)
		String hours = "00";
		String minutes = "00";
		String seconds = "00";
		int stringlen = firstpart.length();
		if (stringlen >= 10) {
			hours = firstpart.substring(8,10); 
		}
		if (stringlen >= 12) {
			minutes = firstpart.substring(10,12);
		}
		if (stringlen >= 14) {
			seconds = firstpart.substring(12,14); 
		}


		StringBuilder postgres = new StringBuilder(year);
		postgres.append("-").append(month);
		postgres.append("-").append(day);
		postgres.append(" ").append(hours);
		postgres.append(":").append(minutes);
		postgres.append(":").append(seconds);

		if (len > 1) { // Decimal part exists. NB we don't perform rounding.
			String secondpart = bigparts[1];
			postgres.append(".").append(secondpart);
		}

		String result = postgres.toString(); 
		System.out.println("Now timestamp is " + result + " ************");

		return result;

	}
}

// EOF<|MERGE_RESOLUTION|>--- conflicted
+++ resolved
@@ -152,7 +152,7 @@
 		// Key is Postgres table column name, value = what we need to insert
 		Map<String, String> dict = new HashMap<String, String>();
 
-<<<<<<< HEAD
+
 		// Set up HAPI parser stuff
         context = new DefaultHapiContext();
         ValidationContext vc = ValidationContextFactory.noValidation();
@@ -168,8 +168,6 @@
         engine = new Engine(context, parser);
 
 
-=======
->>>>>>> 1623edc5
 		Connection conn;
 		ResultSet rs;
 
@@ -234,11 +232,7 @@
 				// Now insert this record into the UDS PERSON_SCRATCH table.
 
 				// Check to see if this person is already in the PERSON_SCRATCH table - obtain latest update time
-<<<<<<< HEAD
-				// if they are, and our update time is later than that stored, update table as appropriate.
-=======
 				// If they are, and our update time is later than that stored, update table as appropriate.
->>>>>>> 1623edc5
 				String person_entry_last_updated = "NULL";
 				String who = dict.get(PATIENT_FULL_NAME); // debug
 				if (already_in_person_table(uds_conn, dict)) {
@@ -250,35 +244,6 @@
 					// obtain timestamp last updated - are we more recent?
 					///person_entry_last_updated = get_last_timestamp_of_person(uds_conn, dict);
 					///System.out.println("Stored timestamp is " + person_entry_last_updated);
-<<<<<<< HEAD
-
-				}
-				else { // It's a completely new PERSON_SCRATCH entry.
-					
-					System.out.println("** DEBUG: " + who + " is NOT already in UDS");
-
-					// Now we write the PERSON_SCRATCH data to the UDS
-					String person_insert = get_UDS_insert_person_string(dict);
-					write_update_to_database(person_insert, uds_st);
-
-					// Although this person has just been added to the UDS, they could be an outpatient.
-					// So we won't create a patient_visit record unless we get an admit message
-					// (see below).
-
-				}
-		
-				// Get current HL7 message so we can parse it with Engine if necessary:
-				String hl7 = dict.get(HL7_MESSAGE);
-				Message message;
-
-				try {
-					// Parse the message string into a Message object 
-					message = parser.parse(hl7);
-				}
-				catch (HL7Exception h) {
-					System.out.println("ERROR parsing message:" + hl7);
-					h.printStackTrace();
-=======
 
 				}
 				else { // It's a completely new PERSON_SCRATCH entry.
@@ -297,54 +262,33 @@
 					// PATIENT_VISIT entry:
 					// Not necessarily. They could be an outpatient.
 
->>>>>>> 1623edc5
 				}
 
 				//////////////////////////////////////////
 				// Take action based on HL7 message type.
-<<<<<<< HEAD
 				// Roma has looked at real messages and says he sees ADT-A0 [1, 2, 3, 4, 8, 13, 28, 31, 34 ]
 				// Atos docs suggest there are also ADT-A05 and ADT_A40
 				// NB HAPI uses the same message type to handle multiple messages
 				// e.g. A01 also handles A04, A08, A13
 				// See note in Engine class.
-=======
->>>>>>> 1623edc5
 				//////////////////////////////////////////
 
 				long visitid = get_current_visitid_for_person(uds_conn, dict);
 				String msgtype = dict.get(MESSAGE_TYPE);
-<<<<<<< HEAD
-				System.out.println("** In main(): msgtype is " + msgtype);
-				if (msgtype.equals("ADT^A01")) { // admit
-					// Functional spec: When a patient is admitted to the hospital ward,
-					// including day case, the triggered message (ADT^A01) from CareCast
-					// will be sent through to Receiving system.
+
+				if (msgtype.equals(NULL)) {
+					continue;
+				}
+				else if (msgtype.equals("ADT^A01")) { // admit
 
 					// The current visit id is probably 0 (i.e. no entry in the
 					// patient_visit table) but we double-check
-					System.out.println("** DEBUG: current visit id is " + visitid);
-
-=======
-				if (msgtype.equals(NULL)) {
-					continue;
-				}
-				else if (msgtype.equals("ADT^A01")) { // admit
-
-					// The current visit id is probably 0 (i.e. no entry in the
-					// patient_visit table) but we double-check
-					
->>>>>>> 1623edc5
+
 					// It will be a NEW visit if they were discharged last visit,
 					// or this is their first inpatient visit:
 					if ( 0 == visitid )  {
 						// Insert new PATIENT_VISIT entry:
-<<<<<<< HEAD
-						String patient_visit_insert = get_UDS_insert_patient_visit_string(dict);
-						write_update_to_database (patient_visit_insert, uds_st);
-						visitid = get_current_visitid_for_person(uds_conn, dict);
-						update_bedvisit_table(uds_conn, dict, visitid);
-=======
+<
 						insert_patient_visit_uds(dict, uds_conn);
 
 						visitid = get_current_visitid_for_person(uds_conn, dict);
@@ -353,36 +297,12 @@
 						}
 						update_bedvisit_table(uds_conn, dict, visitid);
 						// what if it failed?
->>>>>>> 1623edc5
+
 					}
 					else {
 						/// ??? insert_bedvisit_entry(dict, visitid); ???
 					}
-<<<<<<< HEAD
-
-                }
-				else if (msgtype.equals("ADT^A02")) { // transfer
-
-					// Error here if no current patient_visit entry???
-
-					// Update bed location details.
-					update_bedvisit_table(uds_conn, dict, visitid);
-
-					// Functional spec says this message issued when a patient is transferred
-					// to a different ward, bed or consultant. For this last case we should probably
-					// check the current bedvisit location and only update if different? 
-				}
-				else if (msgtype.equals("ADT^A03")) { // Inpatient discharge
-					// When a patient is discharged from the hospital ward.
-
-					// update pv table
-					update_patient_visit(uds_conn, dict, visitid);
-
-					// Update bed location details
-					update_bedvisit_table(uds_conn, dict, visitid);
-				}
-				else if (msgtype.equals("ADT^A04")) {  // REGISTER A PATIENT
-=======
+
 					
 				}
 				else if (msgtype.equals("ADT^A02")) { // transfer
@@ -396,7 +316,6 @@
 				}
 				else if (msgtype.equals("ADT^A03")) { // Inpatient discharge
 					// When a patient is discharged from the hospital ward.
->>>>>>> 1623edc5
 
 					// update pv table
 					update_patient_visit(uds_conn, dict, visitid);
@@ -406,7 +325,7 @@
 
 					//throw new SQLException(); // testing bugfix for #19.
 				}
-<<<<<<< HEAD
+
 				else if (msgtype.equals("ADT^A05")) { // PRE-ADMIT A PATIENT
 					
 				}
@@ -451,9 +370,7 @@
 					// NB A39 is MERGE PERSON - PATIENT ID
 					// We might not see this at UCLH, only A34. See table on page 4 of functional spec.
 				} 
-				
-=======
->>>>>>> 1623edc5
+
 
 
 				if (latest_unid_read_this_time > last_unid_processed_last_time) {
@@ -641,16 +558,9 @@
 		update_dict(dict, rs, MESSAGE_DATE_TIME, true);
 		// SENDER_APPLICATION
 		// MESSAGE_IDENTIFIER
-<<<<<<< HEAD
-		value = rs.getString(HL7_MESSAGE);
-		dict.put(HL7_MESSAGE, value); 
-		value = rs.getString(PERSIST_DATE_TIME);
-		dict.put(PERSIST_DATE_TIME, value);
-=======
 		// HL7_MESSAGE
 		update_dict(dict, rs, PERSIST_DATE_TIME, true);
 		/////// end (should never be null) ///////////
->>>>>>> 1623edc5
 
 		// The following can only have values obtained if the HL7 message is parsed,
 		// so we use default vaues here:
@@ -698,25 +608,6 @@
 
 
 	/**
-<<<<<<< HEAD
-	 * Buld string to insert a NEW record into the UDS PERSON_SCRATCH table
-	 * 
-	 * @param dict Map of data items from IDS
-	 * @return SQL INSERT string for UDS PERSON_SCRATCH table
-	 */
-	private static String get_UDS_insert_person_string(Map<String,String> dict) { 
-
-		System.out.println("** DEBUG - get_UDS_insert_person_string()");
-
-		StringBuilder uds_insert = new StringBuilder(); 
-		uds_insert.append("INSERT INTO PERSON_SCRATCH ("); 
-		uds_insert.append(HOSPITAL_NUMBER).append(", "); 
-		uds_insert.append(PATIENT_FULL_NAME).append(", ");
-		uds_insert.append(DATE_OF_BIRTH).append(","); 
-		uds_insert.append(SEX).append(","); 
-		uds_insert.append(PATIENT_ADDRESS).append(",");
-		uds_insert.append(PATIENT_DEATH_DATE).append(","); 
-=======
 	 * Insert a new person_scratch record into the UDS.
 	 * 
 	 * @param dict Map of data items from IDS
@@ -735,7 +626,7 @@
 		sb.append(SEX).append(","); 
 		sb.append(PATIENT_ADDRESS).append(",");
 		sb.append(PATIENT_DEATH_DATE).append(","); 
->>>>>>> 1623edc5
+
 		// here: patient death indicator
 		// here: identity unknown
 		sb.append(LAST_UPDATED); 
@@ -832,40 +723,6 @@
 		uds_insert.append("INSERT INTO PATIENT_VISIT (");
 		uds_insert.append(HOSPITAL_NUMBER).append(", ");
 		uds_insert.append(PATIENT_CLASS).append(", ");
-<<<<<<< HEAD
-		/////uds_insert.append(PATIENT_LOCATION).append(", ");
-		// hospital_service, ");
-		//uds_insert.append("readmission_indicator, 
-		uds_insert.append(ADMISSION_DATE).append(", ");
-		////uds_insert.append(DISCHARGE_DATE).append(", ");
-		uds_insert.append(LAST_UPDATED);
-		uds_insert.append(") VALUES (");
-		uds_insert.append(dict.get(HOSPITAL_NUMBER)).append(", ");
-		uds_insert.append("'").append(dict.get(PATIENT_CLASS)).append("'").append(", ");
-		//uds_insert.append("NULL").append(", "); // service
-		//uds_insert.append("NULL").append(", "); // readmission_indicator
-
-		// We want to enclose timestamps within '' but NOT a string like NULL or null::timestamp
-		String admit = dict.get(ADMISSION_DATE);
-		if (admit.equals(NULL_TIMESTAMP)) {
-			uds_insert.append(admit).append(", ");
-		}
-		else {
-			uds_insert.append("'").append(admit).append("', ");
-		}
-		/*String discharge = dict.get(DISCHARGE_DATE);
-		if (discharge.equals(NULL_TIMESTAMP)) {
-			uds_insert.append(discharge).append(", ");
-		}
-		else {
-			uds_insert.append("'").append(discharge).append("'").append(", ");
-		}*/
-		// This one should never be null so we don't perform the null check here:
-		uds_insert.append("'").append(dict.get(MESSAGE_DATE_TIME)).append("'"); // already converted
-		uds_insert.append(");");
-
-		return uds_insert.toString();
-=======
 		uds_insert.append(ADMISSION_DATE).append(", ");
 		uds_insert.append(LAST_UPDATED);
 		uds_insert.append(") VALUES (?,?,?,?);");
@@ -915,9 +772,8 @@
 			System.out.println("ERROR in insert_person_UDS()");
 			e.printStackTrace();
 		}
->>>>>>> 1623edc5
-
-	}
+
+  }
 
 
 	/**
@@ -965,11 +821,7 @@
 
 	/**
 	 * Update an existing patient_visit record:
-<<<<<<< HEAD
 	 * visitid | hospitalnumber | patientclass |
-=======
-	 * visitid | hospitalnumber | patientclass |  
->>>>>>> 1623edc5
 	 * hospitalservice | readmissionindicator | admissiondate | 
 	 * dischargedate | lastupdated
 	 * 
@@ -1009,18 +861,9 @@
 		}
 		
 
-<<<<<<< HEAD
-		// Update other values if relevant e.g. we get an ADT transfer message.
-		String msgtype = dict.get(MESSAGE_TYPE);
-		if (msgtype.equals("ADT^A02")) { // transfer
-			//sb.append(", patientlocation = ").append(dict.get(PATIENT_LOCATION));
-		}
-		else if (msgtype.equals("ADT^A03")) { // discharge - NB does this have a new location too?
-			String ddate = dict.get(DISCHARGE_DATE);
-=======
 		if (msgtype.equals("ADT^A03")) {
 			pos++; // 2
->>>>>>> 1623edc5
+
 			if (ddate.equals(NULL_TIMESTAMP)) {
 				st.setNull(pos, java.sql.Types.DATE);
 			}
@@ -1132,77 +975,7 @@
 					sb.append(" VALUES (?, ?, ?) ;");
 				}
 
-<<<<<<< HEAD
-/**
-	 * Insert new record and/or update existing record in BEDVISIT table.
-	 * 
-	 * @param c Current connection to UDS
-	 * @param dict The Map of values
-	 * @param visitid Primary key in patient_visit table
-	 * @throws SQLException
-	 */
-	private static void update_bedvisit_table(Connection c, Map<String,String> dict, long visitid) 
-	throws SQLException {
-		
-		Statement st = c.createStatement();
-
-		// If admit message, add new entry to table; start time but no end time
-		// If discharge message, add end time to existing entry.
-		// If transfer message, add end time to existing entry and start time to a new entry.
-		String msgtype = dict.get(MESSAGE_TYPE);
-
-		// bed_visit_id | patient_visit_id | location | start_time | end_time
-		StringBuilder sb = new StringBuilder(100);
-
-		// For admit messages we assume there is no current BEDVISIT entry for this patient.
-		// is that a safe assumption? What if two admit messages come through in
-		// quick succession?
-		if (msgtype.equals("ADT^A01")) { // We don't insert an end_time.
-			sb.append("INSERT INTO BEDVISIT (PATIENT_VISIT_ID, LOCATION, START_TIME) VALUES(");
-			sb.append(visitid).append(", ");
-			sb.append("'").append(dict.get(PATIENT_LOCATION)).append("',");
-			sb.append("'").append(dict.get(ADMISSION_DATE)).append("'");
-			sb.append(");");
-
-			System.out.println("** DEBUG - " + sb.toString());
-
-		}
-		else if (msgtype.equals("ADT^A02") || msgtype.equals("ADT^A03")) {
-			long current_bedvisit_id = 0;
-	
-			// In theory there should only be one currently-open bedvisit,
-			// but we select all just in case and then just take the ID of the latest one.
-			sb.append("SELECT bed_visit_id FROM BEDVISIT WHERE patient_visit_id = '");
-			sb.append(visitid).append("' AND end_time IS NULL ORDER BY bed_visit_id DESC;" );
-			ResultSet rs = st.executeQuery(sb.toString());
-			if (rs.next()) {
-				// Take the first (i.e. most recent) one.
-				current_bedvisit_id = rs.getLong("bed_visit_id");
-				System.out.println("** DEBUG: current_bedvisit_id = " + current_bedvisit_id);
-			}
-			
-			sb.setLength(0);
-			sb.append("UPDATE BEDVISIT "); // We assume here it is never null. Dangerous?
-			sb.append("set end_time = '").append(dict.get(MESSAGE_DATE_TIME)).append("' ");
-			sb.append("WHERE bed_visit_id = '").append(current_bedvisit_id).append("';");
-
-			// If it's a transfer we also need to create a new BEDVISIT entry (no end time):
-			if (msgtype.equals("ADT^A02") && visitid > 0) {
-				sb.append("INSERT INTO BEDVISIT (PATIENT_VISIT_ID, LOCATION, START_TIME) VALUES(");
-				sb.append(visitid).append(", ");
-				sb.append("'").append(dict.get(PATIENT_LOCATION)).append("',");
-				sb.append("'").append(dict.get(MESSAGE_DATE_TIME)).append("'");
-				sb.append(");");
-			}
-
-		}
-		
-		/*int ret = 0;
-		ret = */ st.executeUpdate(sb.toString());
-	}
-	
-
-=======
+
 				PreparedStatement st3 = c.prepareStatement(sb.toString());
 				st3.setTimestamp(1, Timestamp.valueOf(dict.get(MESSAGE_DATE_TIME)));
 				st3.setLong(2, current_bedvisit_id);
@@ -1221,8 +994,7 @@
 		return true;
 		
 	}
-	
->>>>>>> 1623edc5
+
 
 	/**
 	 * Update an existing PERSON_SCRATCH record in UDS. 
@@ -1259,16 +1031,7 @@
 			return false;
 		}
 
-<<<<<<< HEAD
-		Statement st = c.createStatement();
-		StringBuilder query = new StringBuilder("select * from person_scratch where ");
-		query.append(HOSPITAL_NUMBER).append(" = '");
-		query.append(dict.get(HOSPITAL_NUMBER)).append("';");
-		//System.out.println("QUERY: " + query.toString());
-		ResultSet rs = st.executeQuery(query.toString());
-		if (rs.next()) {
-			//System.out.println("already in there");
-=======
+
 		StringBuilder query = new StringBuilder("select * from PERSON_SCRATCH where ");
 		query.append(HOSPITAL_NUMBER).append(" = ? ;");
 	
@@ -1276,7 +1039,7 @@
 		st.setString(1, hospnum);
 		ResultSet rs = st.executeQuery();
 		if (rs.next()) { // <- Already in there
->>>>>>> 1623edc5
+
 			return true;
 		}
 		else {
@@ -1304,18 +1067,11 @@
 
 		
 		StringBuilder query = new StringBuilder("select ");
-<<<<<<< HEAD
-		query.append(LAST_UPDATED).append(" from person_scratch where ").append(HOSPITAL_NUMBER).append(" = '");
-		query.append(dict.get(HOSPITAL_NUMBER)).append("';");
-		System.out.println("QUERY: " + query.toString());
-		ResultSet rs = st.executeQuery(query.toString());
-=======
 		query.append(LAST_UPDATED).append(" from PERSON_SCRATCH where ").append(HOSPITAL_NUMBER).append(" = ? ;");
 		
 		PreparedStatement st = c.prepareStatement(query.toString());
 		st.setString(1, hospnum);
 		ResultSet rs = st.executeQuery();
->>>>>>> 1623edc5
 
 		String timestamp = NULL_TIMESTAMP;
 		if ( rs.next() ) {
